--- conflicted
+++ resolved
@@ -447,8 +447,7 @@
   }
 
   Key key;
-<<<<<<< HEAD
-  nsresult rv = IDBObjectStore::GetKeyFromJSVal(aKey, key);
+  nsresult rv = IDBObjectStore::GetKeyFromJSVal(aKey, aCx, key);
   NS_ENSURE_SUCCESS(rv, rv);
 
   if (!key.IsUnset()) {
@@ -459,10 +458,6 @@
           return NS_ERROR_DOM_INDEXEDDB_DATA_ERR;
         }
         break;
-=======
-  nsresult rv = IDBObjectStore::GetKeyFromJSVal(aKey, aCx, key);
-  NS_ENSURE_SUCCESS(rv, NS_ERROR_DOM_INDEXEDDB_NON_TRANSIENT_ERR);
->>>>>>> d873e051
 
       case nsIIDBCursor::PREV:
       case nsIIDBCursor::PREV_NO_DUPLICATE:
@@ -560,17 +555,10 @@
     NS_ENSURE_TRUE(ok, NS_ERROR_DOM_INDEXEDDB_UNKNOWN_ERR);
 
     Key key;
-    rv = IDBObjectStore::GetKeyFromJSVal(prop, key);
+    rv = IDBObjectStore::GetKeyFromJSVal(prop, aCx, key);
     if (NS_FAILED(rv)) {
       return rv;
     }
-<<<<<<< HEAD
-=======
-    else {
-      Key newKey;
-      rv = IDBObjectStore::GetKeyFromJSVal(prop.jsval_value(), aCx, newKey);
-      NS_ENSURE_SUCCESS(rv, rv);
->>>>>>> d873e051
 
     if (key != objectKey) {
       return NS_ERROR_DOM_INDEXEDDB_DATA_ERR;
