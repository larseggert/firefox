/* -*- Mode: C++; tab-width: 8; indent-tabs-mode: nil; c-basic-offset: 2 -*- */
/* vim: set ts=8 sts=2 et sw=2 tw=80: */
/* This Source Code Form is subject to the terms of the Mozilla Public
 * License, v. 2.0. If a copy of the MPL was not distributed with this
 * file, You can obtain one at http://mozilla.org/MPL/2.0/. */

/*
 * Base class for all DOM nodes.
 */

#include "nsINode.h"

#include "AccessCheck.h"
#include "jsapi.h"
#include "js/ForOfIterator.h"  // JS::ForOfIterator
#include "js/JSON.h"           // JS_ParseJSON
#include "mozAutoDocUpdate.h"
#include "mozilla/AsyncEventDispatcher.h"
#include "mozilla/CORSMode.h"
#include "mozilla/EventDispatcher.h"
#include "mozilla/EventListenerManager.h"
#include "mozilla/HTMLEditor.h"
#include "mozilla/InternalMutationEvent.h"
#include "mozilla/Likely.h"
#include "mozilla/MemoryReporting.h"
#include "mozilla/PresShell.h"
#include "mozilla/ServoBindings.h"
#include "mozilla/Telemetry.h"
#include "mozilla/TextEditor.h"
#include "mozilla/TimeStamp.h"
#include "mozilla/dom/BindContext.h"
#include "mozilla/dom/CharacterData.h"
#include "mozilla/dom/DocumentType.h"
#include "mozilla/dom/Element.h"
#include "mozilla/dom/Event.h"
#include "mozilla/dom/HTMLImageElement.h"
#include "mozilla/dom/HTMLMediaElement.h"
#include "mozilla/dom/HTMLTemplateElement.h"
#include "mozilla/dom/MutationObservers.h"
#include "mozilla/dom/ShadowRoot.h"
#include "mozilla/dom/SVGUseElement.h"
#include "mozilla/dom/ScriptSettings.h"
#include "mozilla/dom/L10nOverlays.h"
#include "mozilla/StaticPrefs_layout.h"
#include "nsAttrValueOrString.h"
#include "nsCCUncollectableMarker.h"
#include "nsContentCreatorFunctions.h"
#include "nsContentList.h"
#include "nsContentUtils.h"
#include "nsCOMArray.h"
#include "nsCycleCollectionParticipant.h"
#include "mozilla/dom/Attr.h"
#include "nsDOMAttributeMap.h"
#include "nsDOMCID.h"
#include "nsDOMCSSAttrDeclaration.h"
#include "nsError.h"
#include "nsDOMMutationObserver.h"
#include "nsDOMString.h"
#include "nsDOMTokenList.h"
#include "nsFocusManager.h"
#include "nsFrameSelection.h"
#include "nsGenericHTMLElement.h"
#include "nsGkAtoms.h"
#include "nsIAnonymousContentCreator.h"
#include "nsAtom.h"
#include "nsIBaseWindow.h"
#include "nsICategoryManager.h"
#include "nsIContentInlines.h"
#include "nsIControllers.h"
#include "mozilla/dom/Document.h"
#include "mozilla/dom/DocumentInlines.h"
#include "nsIDOMEventListener.h"
#include "nsIFrameInlines.h"
#include "mozilla/dom/NodeInfo.h"
#include "mozilla/dom/NodeInfoInlines.h"
#include "nsIScriptError.h"
#include "nsIScriptGlobalObject.h"
#include "nsIScriptSecurityManager.h"
#include "nsIScrollableFrame.h"
#include "nsIServiceManager.h"
#include "nsIURL.h"
#include "nsView.h"
#include "nsViewManager.h"
#include "nsIWebNavigation.h"
#include "nsIWidget.h"
#include "nsLayoutUtils.h"
#include "nsNameSpaceManager.h"
#include "nsNodeInfoManager.h"
#include "nsObjectLoadingContent.h"
#include "nsPIDOMWindow.h"
#include "nsPresContext.h"
#include "nsString.h"
#include "nsStyleConsts.h"
#include "nsSVGUtils.h"
#include "nsTextNode.h"
#include "nsUnicharUtils.h"
#include "nsWindowSizes.h"
#include "mozilla/Preferences.h"
#include "xpcpublic.h"
#include "HTMLLegendElement.h"
#include "nsWrapperCacheInlines.h"
#include "WrapperFactory.h"
#include <algorithm>
#include "nsGlobalWindow.h"
#include "nsDOMMutationObserver.h"
#include "GeometryUtils.h"
#include "nsIAnimationObserver.h"
#include "nsChildContentList.h"
#include "mozilla/dom/NodeBinding.h"
#include "mozilla/dom/BindingDeclarations.h"
#include "xpcprivate.h"

#include "XPathGenerator.h"

#ifdef ACCESSIBILITY
#  include "mozilla/dom/AccessibleNode.h"
#endif

using namespace mozilla;
using namespace mozilla::dom;

bool nsINode::IsInclusiveDescendantOf(const nsINode* aNode) const {
  MOZ_ASSERT(aNode, "The node is nullptr.");

  const nsINode* node = this;
  do {
    if (node == aNode) {
      return true;
    }
    node = node->GetParentNode();
  } while (node);

  return false;
}

bool nsINode::IsShadowIncludingInclusiveDescendantOf(
    const nsINode* aNode) const {
  MOZ_ASSERT(aNode, "The node is nullptr.");

  if (this->GetComposedDoc() == aNode) {
    return true;
  }

  const nsINode* node = this;
  do {
    if (node == aNode) {
      return true;
    }

    node = node->GetParentOrShadowHostNode();
  } while (node);

  return false;
}

nsINode::nsSlots::nsSlots() : mWeakReference(nullptr) {}

nsINode::nsSlots::~nsSlots() {
  if (mChildNodes) {
    mChildNodes->InvalidateCacheIfAvailable();
  }

  if (mWeakReference) {
    mWeakReference->NoticeNodeDestruction();
  }
}

void nsINode::nsSlots::Traverse(nsCycleCollectionTraversalCallback& cb) {
  NS_CYCLE_COLLECTION_NOTE_EDGE_NAME(cb, "mSlots->mChildNodes");
  cb.NoteXPCOMChild(mChildNodes);
}

void nsINode::nsSlots::Unlink() {
  if (mChildNodes) {
    mChildNodes->InvalidateCacheIfAvailable();
    ImplCycleCollectionUnlink(mChildNodes);
  }
}

//----------------------------------------------------------------------

#ifdef MOZILLA_INTERNAL_API
nsINode::nsINode(already_AddRefed<mozilla::dom::NodeInfo>&& aNodeInfo)
    : mNodeInfo(std::move(aNodeInfo)),
      mParent(nullptr)
#  ifndef BOOL_FLAGS_ON_WRAPPER_CACHE
      ,
      mBoolFlags(0)
#  endif
      ,
      mChildCount(0),
      mPreviousOrLastSibling(nullptr),
      mSubtreeRoot(this),
      mSlots(nullptr) {
}
#endif

nsINode::~nsINode() {
  MOZ_ASSERT(!HasSlots(), "LastRelease was not called?");
  MOZ_ASSERT(mSubtreeRoot == this, "Didn't restore state properly?");
}

void* nsINode::GetProperty(const nsAtom* aPropertyName,
                           nsresult* aStatus) const {
  if (!HasProperties()) {  // a fast HasFlag() test
    if (aStatus) {
      *aStatus = NS_PROPTABLE_PROP_NOT_THERE;
    }
    return nullptr;
  }
  return OwnerDoc()->PropertyTable().GetProperty(this, aPropertyName, aStatus);
}

nsresult nsINode::SetProperty(nsAtom* aPropertyName, void* aValue,
                              NSPropertyDtorFunc aDtor, bool aTransfer) {
  nsresult rv = OwnerDoc()->PropertyTable().SetProperty(
      this, aPropertyName, aValue, aDtor, nullptr, aTransfer);
  if (NS_SUCCEEDED(rv)) {
    SetFlags(NODE_HAS_PROPERTIES);
  }

  return rv;
}

void nsINode::DeleteProperty(const nsAtom* aPropertyName) {
  OwnerDoc()->PropertyTable().DeleteProperty(this, aPropertyName);
}

void* nsINode::UnsetProperty(const nsAtom* aPropertyName, nsresult* aStatus) {
  return OwnerDoc()->PropertyTable().UnsetProperty(this, aPropertyName,
                                                   aStatus);
}

nsIContentSecurityPolicy* nsINode::GetCsp() const {
  return OwnerDoc()->GetCsp();
}

nsINode::nsSlots* nsINode::CreateSlots() { return new nsSlots(); }

nsIContent* nsINode::GetTextEditorRootContent(TextEditor** aTextEditor) {
  if (aTextEditor) {
    *aTextEditor = nullptr;
  }
  for (nsINode* node = this; node; node = node->GetParentNode()) {
    if (!node->IsElement() || !node->IsHTMLElement()) continue;

    RefPtr<TextEditor> textEditor =
        static_cast<nsGenericHTMLElement*>(node)->GetTextEditorInternal();
    if (!textEditor) {
      continue;
    }

    MOZ_ASSERT(!textEditor->AsHTMLEditor(),
               "If it were an HTML editor, needs to use GetRootElement()");
    Element* rootElement = textEditor->GetRoot();
    if (aTextEditor) {
      textEditor.forget(aTextEditor);
    }
    return rootElement;
  }
  return nullptr;
}

nsINode* nsINode::GetRootNode(const GetRootNodeOptions& aOptions) {
  if (aOptions.mComposed) {
    if (Document* doc = GetComposedDoc()) {
      return doc;
    }

    nsINode* node = this;
    while (node) {
      node = node->SubtreeRoot();
      ShadowRoot* shadow = ShadowRoot::FromNode(node);
      if (!shadow) {
        break;
      }
      node = shadow->GetHost();
    }

    return node;
  }

  return SubtreeRoot();
}

nsIContent* nsINode::GetFirstChildOfTemplateOrNode() {
  if (IsTemplateElement()) {
    DocumentFragment* frag = static_cast<HTMLTemplateElement*>(this)->Content();
    return frag->GetFirstChild();
  }

  return GetFirstChild();
}

nsINode* nsINode::GetParentOrShadowHostNode() const {
  if (mParent) {
    return mParent;
  }

  const ShadowRoot* shadowRoot = ShadowRoot::FromNode(this);
  return shadowRoot ? shadowRoot->GetHost() : nullptr;
}

nsINode* nsINode::SubtreeRoot() const {
  auto RootOfNode = [](const nsINode* aStart) -> nsINode* {
    const nsINode* node = aStart;
    const nsINode* iter = node;
    while ((iter = iter->GetParentNode())) {
      node = iter;
    }
    return const_cast<nsINode*>(node);
  };

  // There are four cases of interest here.  nsINodes that are really:
  // 1. Document nodes - Are always in the document.
  // 2.a nsIContent nodes not in a shadow tree - Are either in the document,
  //     or mSubtreeRoot is updated in BindToTree/UnbindFromTree.
  // 2.b nsIContent nodes in a shadow tree - Are never in the document,
  //     ignore mSubtreeRoot and return the containing shadow root.
  // 4. Attr nodes - Are never in the document, and mSubtreeRoot
  //    is always 'this' (as set in nsINode's ctor).
  nsINode* node;
  if (IsInUncomposedDoc()) {
    node = OwnerDocAsNode();
  } else if (IsContent()) {
    ShadowRoot* containingShadow = AsContent()->GetContainingShadow();
    node = containingShadow ? containingShadow : mSubtreeRoot;
    if (!node) {
      NS_WARNING("Using SubtreeRoot() on unlinked element?");
      node = RootOfNode(this);
    }
  } else {
    node = mSubtreeRoot;
  }
  MOZ_ASSERT(node, "Should always have a node here!");
#ifdef DEBUG
  {
    const nsINode* slowNode = RootOfNode(this);
    MOZ_ASSERT(slowNode == node, "These should always be in sync!");
  }
#endif
  return node;
}

static nsIContent* GetRootForContentSubtree(nsIContent* aContent) {
  NS_ENSURE_TRUE(aContent, nullptr);

  // Special case for ShadowRoot because the ShadowRoot itself is
  // the root. This is necessary to prevent selection from crossing
  // the ShadowRoot boundary.
  ShadowRoot* containingShadow = aContent->GetContainingShadow();
  if (containingShadow) {
    return containingShadow;
  }

  nsIContent* stop = aContent->GetBindingParent();
  while (aContent) {
    nsIContent* parent = aContent->GetParent();
    if (parent == stop) {
      break;
    }
    aContent = parent;
  }
  return aContent;
}

nsIContent* nsINode::GetSelectionRootContent(PresShell* aPresShell) {
  NS_ENSURE_TRUE(aPresShell, nullptr);

  if (IsDocument()) return AsDocument()->GetRootElement();
  if (!IsContent()) return nullptr;

  if (GetComposedDoc() != aPresShell->GetDocument()) {
    return nullptr;
  }

  if (static_cast<nsIContent*>(this)->HasIndependentSelection()) {
    // This node should be a descendant of input/textarea editor.
    nsIContent* content = GetTextEditorRootContent();
    if (content) return content;
  }

  nsPresContext* presContext = aPresShell->GetPresContext();
  if (presContext) {
    HTMLEditor* htmlEditor = nsContentUtils::GetHTMLEditor(presContext);
    if (htmlEditor) {
      // This node is in HTML editor.
      Document* doc = GetComposedDoc();
      if (!doc || doc->HasFlag(NODE_IS_EDITABLE) ||
          !HasFlag(NODE_IS_EDITABLE)) {
        nsIContent* editorRoot = htmlEditor->GetRoot();
        NS_ENSURE_TRUE(editorRoot, nullptr);
        return nsContentUtils::IsInSameAnonymousTree(this, editorRoot)
                   ? editorRoot
                   : GetRootForContentSubtree(static_cast<nsIContent*>(this));
      }
      // If the document isn't editable but this is editable, this is in
      // contenteditable.  Use the editing host element for selection root.
      return static_cast<nsIContent*>(this)->GetEditingHost();
    }
  }

  RefPtr<nsFrameSelection> fs = aPresShell->FrameSelection();
  nsIContent* content = fs->GetLimiter();
  if (!content) {
    content = fs->GetAncestorLimiter();
    if (!content) {
      Document* doc = aPresShell->GetDocument();
      NS_ENSURE_TRUE(doc, nullptr);
      content = doc->GetRootElement();
      if (!content) return nullptr;
    }
  }

  // This node might be in another subtree, if so, we should find this subtree's
  // root.  Otherwise, we can return the content simply.
  NS_ENSURE_TRUE(content, nullptr);
  if (!nsContentUtils::IsInSameAnonymousTree(this, content)) {
    content = GetRootForContentSubtree(static_cast<nsIContent*>(this));
    // Fixup for ShadowRoot because the ShadowRoot itself does not have a frame.
    // Use the host as the root.
    if (ShadowRoot* shadowRoot = ShadowRoot::FromNode(content)) {
      content = shadowRoot->GetHost();
    }
  }

  return content;
}

nsINodeList* nsINode::ChildNodes() {
  nsSlots* slots = Slots();
  if (!slots->mChildNodes) {
    slots->mChildNodes = IsAttr() ? new nsAttrChildContentList(this)
                                  : new nsParentNodeChildContentList(this);
  }

  return slots->mChildNodes;
}

nsIContent* nsINode::GetLastChild() const {
  return mFirstChild ? mFirstChild->mPreviousOrLastSibling : nullptr;
}

void nsINode::InvalidateChildNodes() {
  MOZ_ASSERT(!IsAttr());

  nsSlots* slots = GetExistingSlots();
  if (!slots || !slots->mChildNodes) {
    return;
  }

  auto childNodes =
      static_cast<nsParentNodeChildContentList*>(slots->mChildNodes.get());
  childNodes->InvalidateCache();
}

void nsINode::GetTextContentInternal(nsAString& aTextContent,
                                     OOMReporter& aError) {
  SetDOMStringToNull(aTextContent);
}

DocumentOrShadowRoot* nsINode::GetUncomposedDocOrConnectedShadowRoot() const {
  if (IsInUncomposedDoc()) {
    return OwnerDoc();
  }

  if (IsInComposedDoc() && IsInShadowTree()) {
    return AsContent()->GetContainingShadow();
  }

  return nullptr;
}

void nsINode::LastRelease() {
  nsINode::nsSlots* slots = GetExistingSlots();
  if (slots) {
    if (!slots->mMutationObservers.IsEmpty()) {
      NS_OBSERVER_AUTO_ARRAY_NOTIFY_OBSERVERS(slots->mMutationObservers,
                                              nsIMutationObserver, 1,
                                              NodeWillBeDestroyed, (this));
    }

    delete slots;
    mSlots = nullptr;
  }

  // Kill properties first since that may run external code, so we want to
  // be in as complete state as possible at that time.
  if (IsDocument()) {
    // Delete all properties before tearing down the document. Some of the
    // properties are bound to nsINode objects and the destructor functions of
    // the properties may want to use the owner document of the nsINode.
    AsDocument()->DeleteAllProperties();
  } else {
    if (HasProperties()) {
      // Strong reference to the document so that deleting properties can't
      // delete the document.
      nsCOMPtr<Document> document = OwnerDoc();
      document->DeleteAllPropertiesFor(this);
    }

    // I wonder whether it's faster to do the HasFlag check first....
    if (IsNodeOfType(nsINode::eHTML_FORM_CONTROL) && HasFlag(ADDED_TO_FORM)) {
      // Tell the form (if any) this node is going away.  Don't
      // notify, since we're being destroyed in any case.
      static_cast<nsGenericHTMLFormElement*>(this)->ClearForm(true, true);
    }

    if (IsHTMLElement(nsGkAtoms::img) && HasFlag(ADDED_TO_FORM)) {
      HTMLImageElement* imageElem = static_cast<HTMLImageElement*>(this);
      imageElem->ClearForm(true);
    }
  }
  UnsetFlags(NODE_HAS_PROPERTIES);

  if (NodeType() != nsINode::DOCUMENT_NODE &&
      HasFlag(NODE_HAS_LISTENERMANAGER)) {
#ifdef DEBUG
    if (nsContentUtils::IsInitialized()) {
      EventListenerManager* manager =
          nsContentUtils::GetExistingListenerManagerForNode(this);
      if (!manager) {
        NS_ERROR(
            "Huh, our bit says we have a listener manager list, "
            "but there's nothing in the hash!?!!");
      }
    }
#endif

    nsContentUtils::RemoveListenerManager(this);
    UnsetFlags(NODE_HAS_LISTENERMANAGER);
  }

<<<<<<< HEAD
#ifdef MOZ_XBL
  NS_ASSERTION(
      !Element::FromNode(this) || !Element::FromNode(this)->GetXBLBinding(),
      "Node has binding on destruction");
#endif
=======
>>>>>>> a71697da

  ReleaseWrapper(this);

  FragmentOrElement::RemoveBlackMarkedNode(this);
}

#ifdef DEBUG
void nsINode::CheckNotNativeAnonymous() const {
  if (!IsContent()) return;
  nsIContent* content =
      static_cast<const nsIContent*>(this)->GetBindingParent();
  while (content) {
    if (content->IsRootOfNativeAnonymousSubtree()) {
      NS_ERROR("Element not marked to be in native anonymous subtree!");
      break;
    }
    content = content->GetBindingParent();
  }
}
#endif

bool nsINode::IsInAnonymousSubtree() const {
  if (!IsContent()) {
    return false;
  }

  return AsContent()->IsInAnonymousSubtree();
}

std::ostream& operator<<(std::ostream& aStream, const nsINode& aNode) {
  nsAutoString elemDesc;
  const nsINode* curr = &aNode;
  while (curr) {
    const nsString& localName = curr->LocalName();
    nsString id;
    if (curr->IsElement()) {
      curr->AsElement()->GetId(id);
    }

    if (!elemDesc.IsEmpty()) {
      elemDesc = elemDesc + NS_LITERAL_STRING(".");
    }

    elemDesc = elemDesc + localName;

    if (!id.IsEmpty()) {
      elemDesc =
          elemDesc + NS_LITERAL_STRING("['") + id + NS_LITERAL_STRING("']");
    }

    curr = curr->GetParentNode();
  }

  NS_ConvertUTF16toUTF8 str(elemDesc);
  return aStream << str.get();
}

SVGUseElement* nsINode::DoGetContainingSVGUseShadowHost() const {
  MOZ_ASSERT(IsInShadowTree());
  return SVGUseElement::FromNodeOrNull(AsContent()->GetContainingShadowHost());
}

void nsINode::GetNodeValueInternal(nsAString& aNodeValue) {
  SetDOMStringToNull(aNodeValue);
}

nsINode* nsINode::RemoveChild(nsINode& aOldChild, ErrorResult& aError) {
  if (!aOldChild.IsContent()) {
    // aOldChild can't be one of our children.
    aError.Throw(NS_ERROR_DOM_NOT_FOUND_ERR);
    return nullptr;
  }

  if (aOldChild.GetParentNode() == this) {
    nsContentUtils::MaybeFireNodeRemoved(&aOldChild, this);
  }

  // Check again, we may not be the child's parent anymore.
  // Can be triggered by dom/base/crashtests/293388-1.html
  if (aOldChild.AsContent()->IsRootOfAnonymousSubtree() ||
      aOldChild.GetParentNode() != this) {
    // aOldChild isn't one of our children.
    aError.Throw(NS_ERROR_DOM_NOT_FOUND_ERR);
    return nullptr;
  }

  RemoveChildNode(aOldChild.AsContent(), true);
  return &aOldChild;
}

void nsINode::Normalize() {
  // First collect list of nodes to be removed
  AutoTArray<nsCOMPtr<nsIContent>, 50> nodes;

  bool canMerge = false;
  for (nsIContent* node = this->GetFirstChild(); node;
       node = node->GetNextNode(this)) {
    if (node->NodeType() != TEXT_NODE) {
      canMerge = false;
      continue;
    }

    if (canMerge || node->TextLength() == 0) {
      // No need to touch canMerge. That way we can merge across empty
      // textnodes if and only if the node before is a textnode
      nodes.AppendElement(node);
    } else {
      canMerge = true;
    }

    // If there's no following sibling, then we need to ensure that we don't
    // collect following siblings of our (grand)parent as to-be-removed
    canMerge = canMerge && !!node->GetNextSibling();
  }

  if (nodes.IsEmpty()) {
    return;
  }

  // We're relying on mozAutoSubtreeModified to keep the doc alive here.
  Document* doc = OwnerDoc();

  // Batch possible DOMSubtreeModified events.
  mozAutoSubtreeModified subtree(doc, nullptr);

  // Fire all DOMNodeRemoved events. Optimize the common case of there being
  // no listeners
  bool hasRemoveListeners = nsContentUtils::HasMutationListeners(
      doc, NS_EVENT_BITS_MUTATION_NODEREMOVED);
  if (hasRemoveListeners) {
    for (uint32_t i = 0; i < nodes.Length(); ++i) {
      nsINode* parentNode = nodes[i]->GetParentNode();
      if (parentNode) {  // Node may have already been removed.
        nsContentUtils::MaybeFireNodeRemoved(nodes[i], parentNode);
      }
    }
  }

  mozAutoDocUpdate batch(doc, true);

  // Merge and remove all nodes
  nsAutoString tmpStr;
  for (uint32_t i = 0; i < nodes.Length(); ++i) {
    nsIContent* node = nodes[i];
    // Merge with previous node unless empty
    const nsTextFragment* text = node->GetText();
    if (text->GetLength()) {
      nsIContent* target = node->GetPreviousSibling();
      NS_ASSERTION(
          (target && target->NodeType() == TEXT_NODE) || hasRemoveListeners,
          "Should always have a previous text sibling unless "
          "mutation events messed us up");
      if (!hasRemoveListeners || (target && target->NodeType() == TEXT_NODE)) {
        nsTextNode* t = static_cast<nsTextNode*>(target);
        if (text->Is2b()) {
          t->AppendTextForNormalize(text->Get2b(), text->GetLength(), true,
                                    node);
        } else {
          tmpStr.Truncate();
          text->AppendTo(tmpStr);
          t->AppendTextForNormalize(tmpStr.get(), tmpStr.Length(), true, node);
        }
      }
    }

    // Remove node
    nsCOMPtr<nsINode> parent = node->GetParentNode();
    NS_ASSERTION(parent || hasRemoveListeners,
                 "Should always have a parent unless "
                 "mutation events messed us up");
    if (parent) {
      parent->RemoveChildNode(node, true);
    }
  }
}

nsresult nsINode::GetBaseURI(nsAString& aURI) const {
  nsIURI* baseURI = GetBaseURI();

  nsAutoCString spec;
  if (baseURI) {
    nsresult rv = baseURI->GetSpec(spec);
    NS_ENSURE_SUCCESS(rv, rv);
  }

  CopyUTF8toUTF16(spec, aURI);
  return NS_OK;
}

void nsINode::GetBaseURIFromJS(nsAString& aURI, CallerType aCallerType,
                               ErrorResult& aRv) const {
  nsIURI* baseURI = GetBaseURI(aCallerType == CallerType::System);
  nsAutoCString spec;
  if (baseURI) {
    nsresult res = baseURI->GetSpec(spec);
    if (NS_FAILED(res)) {
      aRv.Throw(res);
      return;
    }
  }
  CopyUTF8toUTF16(spec, aURI);
}

nsIURI* nsINode::GetBaseURIObject() const { return GetBaseURI(true); }

void nsINode::LookupPrefix(const nsAString& aNamespaceURI, nsAString& aPrefix) {
  Element* element = GetNameSpaceElement();
  if (element) {
    // XXX Waiting for DOM spec to list error codes.

    // Trace up the content parent chain looking for the namespace
    // declaration that defines the aNamespaceURI namespace. Once found,
    // return the prefix (i.e. the attribute localName).
    for (nsIContent* content = element; content;
         content = content->GetParent()) {
      if (!content->IsElement()) {
        continue;
      }

      Element* element = content->AsElement();
      uint32_t attrCount = element->GetAttrCount();

      for (uint32_t i = 0; i < attrCount; ++i) {
        const nsAttrName* name = element->GetAttrNameAt(i);

        if (name->NamespaceEquals(kNameSpaceID_XMLNS) &&
            element->AttrValueIs(kNameSpaceID_XMLNS, name->LocalName(),
                                 aNamespaceURI, eCaseMatters)) {
          // If the localName is "xmlns", the prefix we output should be
          // null.
          nsAtom* localName = name->LocalName();

          if (localName != nsGkAtoms::xmlns) {
            localName->ToString(aPrefix);
          } else {
            SetDOMStringToNull(aPrefix);
          }
          return;
        }
      }
    }
  }

  SetDOMStringToNull(aPrefix);
}

uint16_t nsINode::CompareDocumentPosition(nsINode& aOtherNode,
                                          int32_t* aThisIndex,
                                          int32_t* aOtherIndex) const {
  if (this == &aOtherNode) {
    return 0;
  }
  if (GetPreviousSibling() == &aOtherNode) {
    MOZ_ASSERT(GetParentNode() == aOtherNode.GetParentNode());
    return Node_Binding::DOCUMENT_POSITION_PRECEDING;
  }
  if (GetNextSibling() == &aOtherNode) {
    MOZ_ASSERT(GetParentNode() == aOtherNode.GetParentNode());
    return Node_Binding::DOCUMENT_POSITION_FOLLOWING;
  }

  AutoTArray<const nsINode*, 32> parents1, parents2;

  const nsINode* node1 = &aOtherNode;
  const nsINode* node2 = this;

  // Check if either node is an attribute
  const Attr* attr1 = Attr::FromNode(node1);
  if (attr1) {
    const Element* elem = attr1->GetElement();
    // If there is an owner element add the attribute
    // to the chain and walk up to the element
    if (elem) {
      node1 = elem;
      parents1.AppendElement(attr1);
    }
  }
  if (auto* attr2 = Attr::FromNode(node2)) {
    const Element* elem = attr2->GetElement();
    if (elem == node1 && attr1) {
      // Both nodes are attributes on the same element.
      // Compare position between the attributes.

      uint32_t i;
      const nsAttrName* attrName;
      for (i = 0; (attrName = elem->GetAttrNameAt(i)); ++i) {
        if (attrName->Equals(attr1->NodeInfo())) {
          NS_ASSERTION(!attrName->Equals(attr2->NodeInfo()),
                       "Different attrs at same position");
          return Node_Binding::DOCUMENT_POSITION_IMPLEMENTATION_SPECIFIC |
                 Node_Binding::DOCUMENT_POSITION_PRECEDING;
        }
        if (attrName->Equals(attr2->NodeInfo())) {
          return Node_Binding::DOCUMENT_POSITION_IMPLEMENTATION_SPECIFIC |
                 Node_Binding::DOCUMENT_POSITION_FOLLOWING;
        }
      }
      MOZ_ASSERT_UNREACHABLE("neither attribute in the element");
      return Node_Binding::DOCUMENT_POSITION_DISCONNECTED;
    }

    if (elem) {
      node2 = elem;
      parents2.AppendElement(attr2);
    }
  }

  // We now know that both nodes are either nsIContents or Documents.
  // If either node started out as an attribute, that attribute will have
  // the same relative position as its ownerElement, except if the
  // ownerElement ends up being the container for the other node

  // Build the chain of parents
  do {
    parents1.AppendElement(node1);
    node1 = node1->GetParentNode();
  } while (node1);
  do {
    parents2.AppendElement(node2);
    node2 = node2->GetParentNode();
  } while (node2);

  // Check if the nodes are disconnected.
  uint32_t pos1 = parents1.Length();
  uint32_t pos2 = parents2.Length();
  const nsINode* top1 = parents1.ElementAt(--pos1);
  const nsINode* top2 = parents2.ElementAt(--pos2);
  if (top1 != top2) {
    return top1 < top2
               ? (Node_Binding::DOCUMENT_POSITION_PRECEDING |
                  Node_Binding::DOCUMENT_POSITION_DISCONNECTED |
                  Node_Binding::DOCUMENT_POSITION_IMPLEMENTATION_SPECIFIC)
               : (Node_Binding::DOCUMENT_POSITION_FOLLOWING |
                  Node_Binding::DOCUMENT_POSITION_DISCONNECTED |
                  Node_Binding::DOCUMENT_POSITION_IMPLEMENTATION_SPECIFIC);
  }

  // Find where the parent chain differs and check indices in the parent.
  const nsINode* parent = top1;
  uint32_t len;
  for (len = std::min(pos1, pos2); len > 0; --len) {
    const nsINode* child1 = parents1.ElementAt(--pos1);
    const nsINode* child2 = parents2.ElementAt(--pos2);
    if (child1 != child2) {
      // child1 or child2 can be an attribute here. This will work fine since
      // ComputeIndexOf will return -1 for the attribute making the
      // attribute be considered before any child.
      int32_t child1Index;
      bool cachedChild1Index = false;
      if (&aOtherNode == child1 && aOtherIndex) {
        cachedChild1Index = true;
        child1Index =
            *aOtherIndex != -1 ? *aOtherIndex : parent->ComputeIndexOf(child1);
      } else {
        child1Index = parent->ComputeIndexOf(child1);
      }

      int32_t child2Index;
      bool cachedChild2Index = false;
      if (this == child2 && aThisIndex) {
        cachedChild2Index = true;
        child2Index =
            *aThisIndex != -1 ? *aThisIndex : parent->ComputeIndexOf(child2);
      } else {
        child2Index = parent->ComputeIndexOf(child2);
      }

      uint16_t retVal = child1Index < child2Index
                            ? Node_Binding::DOCUMENT_POSITION_PRECEDING
                            : Node_Binding::DOCUMENT_POSITION_FOLLOWING;

      if (cachedChild1Index) {
        *aOtherIndex = child1Index;
      }
      if (cachedChild2Index) {
        *aThisIndex = child2Index;
      }

      return retVal;
    }
    parent = child1;
  }

  // We hit the end of one of the parent chains without finding a difference
  // between the chains. That must mean that one node is an ancestor of the
  // other. The one with the shortest chain must be the ancestor.
  return pos1 < pos2 ? (Node_Binding::DOCUMENT_POSITION_PRECEDING |
                        Node_Binding::DOCUMENT_POSITION_CONTAINS)
                     : (Node_Binding::DOCUMENT_POSITION_FOLLOWING |
                        Node_Binding::DOCUMENT_POSITION_CONTAINED_BY);
}

bool nsINode::IsSameNode(nsINode* other) { return other == this; }

bool nsINode::IsEqualNode(nsINode* aOther) {
  if (!aOther) {
    return false;
  }

  // Might as well do a quick check to avoid walking our kids if we're
  // obviously the same.
  if (aOther == this) {
    return true;
  }

  nsAutoString string1, string2;

  nsINode* node1 = this;
  nsINode* node2 = aOther;
  do {
    uint16_t nodeType = node1->NodeType();
    if (nodeType != node2->NodeType()) {
      return false;
    }

    mozilla::dom::NodeInfo* nodeInfo1 = node1->mNodeInfo;
    mozilla::dom::NodeInfo* nodeInfo2 = node2->mNodeInfo;
    if (!nodeInfo1->Equals(nodeInfo2) ||
        nodeInfo1->GetExtraName() != nodeInfo2->GetExtraName()) {
      return false;
    }

    switch (nodeType) {
      case ELEMENT_NODE: {
        // Both are elements (we checked that their nodeinfos are equal). Do the
        // check on attributes.
        Element* element1 = node1->AsElement();
        Element* element2 = node2->AsElement();
        uint32_t attrCount = element1->GetAttrCount();
        if (attrCount != element2->GetAttrCount()) {
          return false;
        }

        // Iterate over attributes.
        for (uint32_t i = 0; i < attrCount; ++i) {
          const nsAttrName* attrName = element1->GetAttrNameAt(i);
#ifdef DEBUG
          bool hasAttr =
#endif
              element1->GetAttr(attrName->NamespaceID(), attrName->LocalName(),
                                string1);
          NS_ASSERTION(hasAttr, "Why don't we have an attr?");

          if (!element2->AttrValueIs(attrName->NamespaceID(),
                                     attrName->LocalName(), string1,
                                     eCaseMatters)) {
            return false;
          }
        }
        break;
      }
      case TEXT_NODE:
      case COMMENT_NODE:
      case CDATA_SECTION_NODE:
      case PROCESSING_INSTRUCTION_NODE: {
        MOZ_ASSERT(node1->IsCharacterData());
        MOZ_ASSERT(node2->IsCharacterData());
        auto* data1 = static_cast<CharacterData*>(node1);
        auto* data2 = static_cast<CharacterData*>(node2);

        if (!data1->TextEquals(data2)) {
          return false;
        }

        break;
      }
      case DOCUMENT_NODE:
      case DOCUMENT_FRAGMENT_NODE:
        break;
      case ATTRIBUTE_NODE: {
        NS_ASSERTION(node1 == this && node2 == aOther,
                     "Did we come upon an attribute node while walking a "
                     "subtree?");
        node1->GetNodeValue(string1);
        node2->GetNodeValue(string2);

        // Returning here as to not bother walking subtree. And there is no
        // risk that we're half way through walking some other subtree since
        // attribute nodes doesn't appear in subtrees.
        return string1.Equals(string2);
      }
      case DOCUMENT_TYPE_NODE: {
        DocumentType* docType1 = static_cast<DocumentType*>(node1);
        DocumentType* docType2 = static_cast<DocumentType*>(node2);

        // Public ID
        docType1->GetPublicId(string1);
        docType2->GetPublicId(string2);
        if (!string1.Equals(string2)) {
          return false;
        }

        // System ID
        docType1->GetSystemId(string1);
        docType2->GetSystemId(string2);
        if (!string1.Equals(string2)) {
          return false;
        }

        break;
      }
      default:
        MOZ_ASSERT(false, "Unknown node type");
    }

    nsINode* nextNode = node1->GetFirstChild();
    if (nextNode) {
      node1 = nextNode;
      node2 = node2->GetFirstChild();
    } else {
      if (node2->GetFirstChild()) {
        // node2 has a firstChild, but node1 doesn't
        return false;
      }

      // Find next sibling, possibly walking parent chain.
      while (1) {
        if (node1 == this) {
          NS_ASSERTION(node2 == aOther,
                       "Should have reached the start node "
                       "for both trees at the same time");
          return true;
        }

        nextNode = node1->GetNextSibling();
        if (nextNode) {
          node1 = nextNode;
          node2 = node2->GetNextSibling();
          break;
        }

        if (node2->GetNextSibling()) {
          // node2 has a nextSibling, but node1 doesn't
          return false;
        }

        node1 = node1->GetParentNode();
        node2 = node2->GetParentNode();
        NS_ASSERTION(node1 && node2, "no parent while walking subtree");
      }
    }
  } while (node2);

  return false;
}

void nsINode::LookupNamespaceURI(const nsAString& aNamespacePrefix,
                                 nsAString& aNamespaceURI) {
  Element* element = GetNameSpaceElement();
  if (!element || NS_FAILED(element->LookupNamespaceURIInternal(
                      aNamespacePrefix, aNamespaceURI))) {
    SetDOMStringToNull(aNamespaceURI);
  }
}

bool nsINode::ComputeDefaultWantsUntrusted(ErrorResult& aRv) {
  return !nsContentUtils::IsChromeDoc(OwnerDoc());
}

void nsINode::GetBoxQuads(const BoxQuadOptions& aOptions,
                          nsTArray<RefPtr<DOMQuad>>& aResult,
                          CallerType aCallerType, mozilla::ErrorResult& aRv) {
  mozilla::GetBoxQuads(this, aOptions, aResult, aCallerType, aRv);
}

already_AddRefed<DOMQuad> nsINode::ConvertQuadFromNode(
    DOMQuad& aQuad, const GeometryNode& aFrom,
    const ConvertCoordinateOptions& aOptions, CallerType aCallerType,
    ErrorResult& aRv) {
  return mozilla::ConvertQuadFromNode(this, aQuad, aFrom, aOptions, aCallerType,
                                      aRv);
}

already_AddRefed<DOMQuad> nsINode::ConvertRectFromNode(
    DOMRectReadOnly& aRect, const GeometryNode& aFrom,
    const ConvertCoordinateOptions& aOptions, CallerType aCallerType,
    ErrorResult& aRv) {
  return mozilla::ConvertRectFromNode(this, aRect, aFrom, aOptions, aCallerType,
                                      aRv);
}

already_AddRefed<DOMPoint> nsINode::ConvertPointFromNode(
    const DOMPointInit& aPoint, const GeometryNode& aFrom,
    const ConvertCoordinateOptions& aOptions, CallerType aCallerType,
    ErrorResult& aRv) {
  return mozilla::ConvertPointFromNode(this, aPoint, aFrom, aOptions,
                                       aCallerType, aRv);
}

bool nsINode::DispatchEvent(Event& aEvent, CallerType aCallerType,
                            ErrorResult& aRv) {
  // XXX sXBL/XBL2 issue -- do we really want the owner here?  What
  // if that's the XBL document?  Would we want its presshell?  Or what?
  nsCOMPtr<Document> document = OwnerDoc();

  // Do nothing if the element does not belong to a document
  if (!document) {
    return true;
  }

  // Obtain a presentation shell
  RefPtr<nsPresContext> context = document->GetPresContext();

  nsEventStatus status = nsEventStatus_eIgnore;
  nsresult rv = EventDispatcher::DispatchDOMEvent(this, nullptr, &aEvent,
                                                  context, &status);
  bool retval = !aEvent.DefaultPrevented(aCallerType);
  if (NS_FAILED(rv)) {
    aRv.Throw(rv);
  }
  return retval;
}

nsresult nsINode::PostHandleEvent(EventChainPostVisitor& /*aVisitor*/) {
  return NS_OK;
}

EventListenerManager* nsINode::GetOrCreateListenerManager() {
  return nsContentUtils::GetListenerManagerForNode(this);
}

EventListenerManager* nsINode::GetExistingListenerManager() const {
  return nsContentUtils::GetExistingListenerManagerForNode(this);
}

nsPIDOMWindowOuter* nsINode::GetOwnerGlobalForBindingsInternal() {
  bool dummy;
  // FIXME(bz): This cast is a bit bogus.  See
  // https://bugzilla.mozilla.org/show_bug.cgi?id=1515709
  auto* window = static_cast<nsGlobalWindowInner*>(
      OwnerDoc()->GetScriptHandlingObject(dummy));
  return window ? nsPIDOMWindowOuter::GetFromCurrentInner(window) : nullptr;
}

nsIGlobalObject* nsINode::GetOwnerGlobal() const {
  bool dummy;
  return OwnerDoc()->GetScriptHandlingObject(dummy);
}

bool nsINode::UnoptimizableCCNode() const {
  const uintptr_t problematicFlags =
      (NODE_IS_ANONYMOUS_ROOT | NODE_IS_IN_NATIVE_ANONYMOUS_SUBTREE |
       NODE_IS_NATIVE_ANONYMOUS_ROOT | NODE_MAY_BE_IN_BINDING_MNGR);
  return HasFlag(problematicFlags) || NodeType() == ATTRIBUTE_NODE ||
         // For strange cases like xbl:content/xbl:children
         (IsElement() && AsElement()->IsInNamespace(kNameSpaceID_XBL));
}

/* static */
bool nsINode::Traverse(nsINode* tmp, nsCycleCollectionTraversalCallback& cb) {
  if (MOZ_LIKELY(!cb.WantAllTraces())) {
    Document* currentDoc = tmp->GetComposedDoc();
    if (currentDoc && nsCCUncollectableMarker::InGeneration(
                          currentDoc->GetMarkedCCGeneration())) {
      return false;
    }

    if (nsCCUncollectableMarker::sGeneration) {
      // If we're black no need to traverse.
      if (tmp->HasKnownLiveWrapper() || tmp->InCCBlackTree()) {
        return false;
      }

      if (!tmp->UnoptimizableCCNode()) {
        // If we're in a black document, return early.
        if ((currentDoc && currentDoc->HasKnownLiveWrapper())) {
          return false;
        }
        // If we're not in anonymous content and we have a black parent,
        // return early.
        nsIContent* parent = tmp->GetParent();
        if (parent && !parent->UnoptimizableCCNode() &&
            parent->HasKnownLiveWrapper()) {
          MOZ_ASSERT(parent->ComputeIndexOf(tmp) >= 0,
                     "Parent doesn't own us?");
          return false;
        }
      }
    }
  }

  NS_IMPL_CYCLE_COLLECTION_TRAVERSE(mNodeInfo)
  NS_IMPL_CYCLE_COLLECTION_TRAVERSE(mFirstChild)
  NS_IMPL_CYCLE_COLLECTION_TRAVERSE(mNextSibling)
  NS_IMPL_CYCLE_COLLECTION_TRAVERSE_RAWPTR(GetParent())

  nsSlots* slots = tmp->GetExistingSlots();
  if (slots) {
    slots->Traverse(cb);
  }

  if (tmp->HasProperties()) {
    nsCOMArray<nsISupports>* objects = static_cast<nsCOMArray<nsISupports>*>(
        tmp->GetProperty(nsGkAtoms::keepobjectsalive));
    if (objects) {
      for (int32_t i = 0; i < objects->Count(); ++i) {
        cb.NoteXPCOMChild(objects->ObjectAt(i));
      }
    }

#ifdef ACCESSIBILITY
    AccessibleNode* anode = static_cast<AccessibleNode*>(
        tmp->GetProperty(nsGkAtoms::accessiblenode));
    if (anode) {
      cb.NoteXPCOMChild(anode);
    }
#endif
  }

  if (tmp->NodeType() != DOCUMENT_NODE &&
      tmp->HasFlag(NODE_HAS_LISTENERMANAGER)) {
    nsContentUtils::TraverseListenerManager(tmp, cb);
  }

  return true;
}

/* static */
void nsINode::Unlink(nsINode* tmp) {
  tmp->ReleaseWrapper(tmp);

  nsSlots* slots = tmp->GetExistingSlots();
  if (slots) {
    slots->Unlink();
  }

  if (tmp->NodeType() != DOCUMENT_NODE &&
      tmp->HasFlag(NODE_HAS_LISTENERMANAGER)) {
    nsContentUtils::RemoveListenerManager(tmp);
    tmp->UnsetFlags(NODE_HAS_LISTENERMANAGER);
  }

  if (tmp->HasProperties()) {
    tmp->DeleteProperty(nsGkAtoms::keepobjectsalive);
    tmp->DeleteProperty(nsGkAtoms::accessiblenode);
  }
}

static void AdoptNodeIntoOwnerDoc(nsINode* aParent, nsINode* aNode,
                                  ErrorResult& aError) {
  NS_ASSERTION(!aNode->GetParentNode(),
               "Should have removed from parent already");

  Document* doc = aParent->OwnerDoc();

  DebugOnly<nsINode*> adoptedNode = doc->AdoptNode(*aNode, aError);

#ifdef DEBUG
  if (!aError.Failed()) {
    MOZ_ASSERT(aParent->OwnerDoc() == doc, "ownerDoc chainged while adopting");
    MOZ_ASSERT(adoptedNode == aNode, "Uh, adopt node changed nodes?");
    MOZ_ASSERT(aParent->OwnerDoc() == aNode->OwnerDoc(),
               "ownerDocument changed again after adopting!");
  }
#endif  // DEBUG
}

static nsresult UpdateGlobalsInSubtree(nsIContent* aRoot) {
  MOZ_ASSERT(ShouldUseNACScope(aRoot));
  // Start off with no global so we don't fire any error events on failure.
  AutoJSAPI jsapi;
  jsapi.Init();

  JSContext* cx = jsapi.cx();

  ErrorResult rv;
  JS::Rooted<JSObject*> reflector(cx);
  for (nsIContent* cur = aRoot; cur; cur = cur->GetNextNode(aRoot)) {
    if ((reflector = cur->GetWrapper())) {
      JSAutoRealm ar(cx, reflector);
      UpdateReflectorGlobal(cx, reflector, rv);
      rv.WouldReportJSException();
      if (rv.Failed()) {
        // We _could_ consider BlastSubtreeToPieces here, but it's not really
        // needed.  Having some nodes in here accessible to content while others
        // are not is probably OK.  We just need to fail out of the actual
        // insertion, so they're not in the DOM.  Returning a failure here will
        // do that.
        return rv.StealNSResult();
      }
    }
  }

  return NS_OK;
}

nsresult nsINode::InsertChildBefore(nsIContent* aKid,
                                    nsIContent* aChildToInsertBefore,
                                    bool aNotify) {
  if (!IsContainerNode()) {
    return NS_ERROR_DOM_HIERARCHY_REQUEST_ERR;
  }

  MOZ_ASSERT(!aKid->GetParentNode(), "Inserting node that already has parent");
  MOZ_ASSERT(!IsAttr());

  // The id-handling code, and in the future possibly other code, need to
  // react to unexpected attribute changes.
  nsMutationGuard::DidMutate();

  // Do this before checking the child-count since this could cause mutations
  mozAutoDocUpdate updateBatch(GetComposedDoc(), aNotify);

  if (OwnerDoc() != aKid->OwnerDoc()) {
    ErrorResult error;
    AdoptNodeIntoOwnerDoc(this, aKid, error);

    // Need to WouldReportJSException() if our callee can throw a JS
    // exception (which it can) and we're neither propagating the
    // error out nor unconditionally suppressing it.
    error.WouldReportJSException();
    if (NS_WARN_IF(error.Failed())) {
      return error.StealNSResult();
    }
  }

  if (!aChildToInsertBefore) {
    AppendChildToChildList(aKid);
  } else {
    InsertChildToChildList(aKid, aChildToInsertBefore);
  }

  nsIContent* parent = IsContent() ? AsContent() : nullptr;

  // XXXbz Do we even need this code anymore?
  bool wasInNACScope = ShouldUseNACScope(aKid);
  BindContext context(*this);
  nsresult rv = aKid->BindToTree(context, *this);
  if (NS_SUCCEEDED(rv) && !wasInNACScope && ShouldUseNACScope(aKid)) {
    MOZ_ASSERT(ShouldUseNACScope(this),
               "Why does the kid need to use an the anonymous content scope?");
    rv = UpdateGlobalsInSubtree(aKid);
  }
  if (NS_FAILED(rv)) {
    DisconnectChild(aKid);
    aKid->UnbindFromTree();
    return rv;
  }

  // Invalidate cached array of child nodes
  InvalidateChildNodes();

  NS_ASSERTION(aKid->GetParentNode() == this,
               "Did we run script inappropriately?");

  if (aNotify) {
    // Note that we always want to call ContentInserted when things are added
    // as kids to documents
    if (parent && !aChildToInsertBefore) {
      MutationObservers::NotifyContentAppended(parent, aKid);
    } else {
      MutationObservers::NotifyContentInserted(this, aKid);
    }

    if (nsContentUtils::HasMutationListeners(
            aKid, NS_EVENT_BITS_MUTATION_NODEINSERTED, this)) {
      InternalMutationEvent mutation(true, eLegacyNodeInserted);
      mutation.mRelatedNode = this;

      mozAutoSubtreeModified subtree(OwnerDoc(), this);
      (new AsyncEventDispatcher(aKid, mutation))->RunDOMEventWhenSafe();
    }
  }

  return NS_OK;
}

nsIContent* nsINode::GetPreviousSibling() const {
  // Do not expose circular linked list
  if (mPreviousOrLastSibling && !mPreviousOrLastSibling->mNextSibling) {
    return nullptr;
  }
  return mPreviousOrLastSibling;
}

// CACHE_POINTER_SHIFT indicates how many steps to downshift the |this| pointer.
// It should be small enough to not cause collisions between adjecent objects,
// and large enough to make sure that all indexes are used.
#define CACHE_POINTER_SHIFT 6
#define CACHE_NUM_SLOTS 128
#define CACHE_CHILD_LIMIT 10

#define CACHE_GET_INDEX(_parent) \
  ((NS_PTR_TO_INT32(_parent) >> CACHE_POINTER_SHIFT) & (CACHE_NUM_SLOTS - 1))

struct IndexCacheSlot {
  const nsINode* mParent;
  const nsINode* mChild;
  int32_t mChildIndex;
};

static IndexCacheSlot sIndexCache[CACHE_NUM_SLOTS];

static inline void AddChildAndIndexToCache(const nsINode* aParent,
                                           const nsINode* aChild,
                                           int32_t aChildIndex) {
  uint32_t index = CACHE_GET_INDEX(aParent);
  sIndexCache[index].mParent = aParent;
  sIndexCache[index].mChild = aChild;
  sIndexCache[index].mChildIndex = aChildIndex;
}

static inline void GetChildAndIndexFromCache(const nsINode* aParent,
                                             const nsINode** aChild,
                                             int32_t* aChildIndex) {
  uint32_t index = CACHE_GET_INDEX(aParent);
  if (sIndexCache[index].mParent == aParent) {
    *aChild = sIndexCache[index].mChild;
    *aChildIndex = sIndexCache[index].mChildIndex;
  } else {
    *aChild = nullptr;
    *aChildIndex = -1;
  }
}

static inline void RemoveFromCache(const nsINode* aParent) {
  uint32_t index = CACHE_GET_INDEX(aParent);
  if (sIndexCache[index].mParent == aParent) {
    sIndexCache[index] = {nullptr, nullptr, -1};
  }
}

void nsINode::AppendChildToChildList(nsIContent* aKid) {
  MOZ_ASSERT(aKid);
  MOZ_ASSERT(!aKid->mNextSibling);

  RemoveFromCache(this);

  if (mFirstChild) {
    nsIContent* lastChild = GetLastChild();
    lastChild->mNextSibling = aKid;
    aKid->mPreviousOrLastSibling = lastChild;
  } else {
    mFirstChild = aKid;
  }

  // Maintain link to the last child
  mFirstChild->mPreviousOrLastSibling = aKid;
  ++mChildCount;
}

void nsINode::InsertChildToChildList(nsIContent* aKid,
                                     nsIContent* aNextSibling) {
  MOZ_ASSERT(aKid);
  MOZ_ASSERT(aNextSibling);

  RemoveFromCache(this);

  nsIContent* previousSibling = aNextSibling->mPreviousOrLastSibling;
  aNextSibling->mPreviousOrLastSibling = aKid;
  aKid->mPreviousOrLastSibling = previousSibling;
  aKid->mNextSibling = aNextSibling;

  if (aNextSibling == mFirstChild) {
    MOZ_ASSERT(!previousSibling->mNextSibling);
    mFirstChild = aKid;
  } else {
    previousSibling->mNextSibling = aKid;
  }

  ++mChildCount;
}

void nsINode::DisconnectChild(nsIContent* aKid) {
  MOZ_ASSERT(aKid);
  MOZ_ASSERT(GetChildCount() > 0);

  RemoveFromCache(this);

  nsIContent* previousSibling = aKid->GetPreviousSibling();
  nsCOMPtr<nsIContent> ref = aKid;

  if (aKid->mNextSibling) {
    aKid->mNextSibling->mPreviousOrLastSibling = aKid->mPreviousOrLastSibling;
  } else {
    // aKid is the last child in the list
    mFirstChild->mPreviousOrLastSibling = aKid->mPreviousOrLastSibling;
  }
  aKid->mPreviousOrLastSibling = nullptr;

  if (previousSibling) {
    previousSibling->mNextSibling = aKid->mNextSibling.forget();
  } else {
    // aKid is the first child in the list
    mFirstChild = aKid->mNextSibling.forget();
  }

  --mChildCount;
}

nsIContent* nsINode::GetChildAt_Deprecated(uint32_t aIndex) const {
  if (aIndex >= GetChildCount()) {
    return nullptr;
  }

  nsIContent* child = mFirstChild;
  while (aIndex--) {
    child = child->GetNextSibling();
  }

  return child;
}

int32_t nsINode::ComputeIndexOf(const nsINode* aChild) const {
  if (!aChild) {
    return -1;
  }

  if (aChild->GetParentNode() != this) {
    return -1;
  }

  if (aChild == GetLastChild()) {
    return GetChildCount() - 1;
  }

  if (mChildCount >= CACHE_CHILD_LIMIT) {
    const nsINode* child;
    int32_t childIndex;
    GetChildAndIndexFromCache(this, &child, &childIndex);
    if (child) {
      if (child == aChild) {
        return childIndex;
      }

      int32_t nextIndex = childIndex;
      int32_t prevIndex = childIndex;
      nsINode* prev = child->GetPreviousSibling();
      nsINode* next = child->GetNextSibling();
      do {
        if (next) {
          ++nextIndex;
          if (next == aChild) {
            AddChildAndIndexToCache(this, aChild, nextIndex);
            return nextIndex;
          }
          next = next->GetNextSibling();
        }
        if (prev) {
          --prevIndex;
          if (prev == aChild) {
            AddChildAndIndexToCache(this, aChild, prevIndex);
            return prevIndex;
          }
          prev = prev->GetPreviousSibling();
        }
      } while (prev || next);
    }
  }

  int32_t index = 0;
  nsINode* current = mFirstChild;
  while (current) {
    MOZ_ASSERT(current->GetParentNode() == this);
    if (current == aChild) {
      if (mChildCount >= CACHE_CHILD_LIMIT) {
        AddChildAndIndexToCache(this, current, index);
      }
      return index;
    }
    current = current->GetNextSibling();
    ++index;
  }

  return -1;
}

static already_AddRefed<nsINode> GetNodeFromNodeOrString(
    const OwningNodeOrString& aNode, Document* aDocument) {
  if (aNode.IsNode()) {
    nsCOMPtr<nsINode> node = aNode.GetAsNode();
    return node.forget();
  }

  if (aNode.IsString()) {
    RefPtr<nsTextNode> textNode =
        aDocument->CreateTextNode(aNode.GetAsString());
    return textNode.forget();
  }

  MOZ_CRASH("Impossible type");
}

/**
 * Implement the algorithm specified at
 * https://dom.spec.whatwg.org/#converting-nodes-into-a-node for |prepend()|,
 * |append()|, |before()|, |after()|, and |replaceWith()| APIs.
 */
MOZ_CAN_RUN_SCRIPT static already_AddRefed<nsINode>
ConvertNodesOrStringsIntoNode(const Sequence<OwningNodeOrString>& aNodes,
                              Document* aDocument, ErrorResult& aRv) {
  if (aNodes.Length() == 1) {
    return GetNodeFromNodeOrString(aNodes[0], aDocument);
  }

  nsCOMPtr<nsINode> fragment = aDocument->CreateDocumentFragment();

  for (const auto& node : aNodes) {
    nsCOMPtr<nsINode> childNode = GetNodeFromNodeOrString(node, aDocument);
    fragment->AppendChild(*childNode, aRv);
    if (aRv.Failed()) {
      return nullptr;
    }
  }

  return fragment.forget();
}

static void InsertNodesIntoHashset(
    const Sequence<OwningNodeOrString>& aNodes,
    nsTHashtable<nsPtrHashKey<nsINode>>& aHashset) {
  for (const auto& node : aNodes) {
    if (node.IsNode()) {
      aHashset.PutEntry(node.GetAsNode());
    }
  }
}

static nsINode* FindViablePreviousSibling(
    const nsINode& aNode, const Sequence<OwningNodeOrString>& aNodes) {
  nsTHashtable<nsPtrHashKey<nsINode>> nodeSet(16);
  InsertNodesIntoHashset(aNodes, nodeSet);

  nsINode* viablePreviousSibling = nullptr;
  for (nsINode* sibling = aNode.GetPreviousSibling(); sibling;
       sibling = sibling->GetPreviousSibling()) {
    if (!nodeSet.Contains(sibling)) {
      viablePreviousSibling = sibling;
      break;
    }
  }

  return viablePreviousSibling;
}

static nsINode* FindViableNextSibling(
    const nsINode& aNode, const Sequence<OwningNodeOrString>& aNodes) {
  nsTHashtable<nsPtrHashKey<nsINode>> nodeSet(16);
  InsertNodesIntoHashset(aNodes, nodeSet);

  nsINode* viableNextSibling = nullptr;
  for (nsINode* sibling = aNode.GetNextSibling(); sibling;
       sibling = sibling->GetNextSibling()) {
    if (!nodeSet.Contains(sibling)) {
      viableNextSibling = sibling;
      break;
    }
  }

  return viableNextSibling;
}

void nsINode::Before(const Sequence<OwningNodeOrString>& aNodes,
                     ErrorResult& aRv) {
  nsCOMPtr<nsINode> parent = GetParentNode();
  if (!parent) {
    return;
  }

  nsCOMPtr<nsINode> viablePreviousSibling =
      FindViablePreviousSibling(*this, aNodes);

  nsCOMPtr<Document> doc = OwnerDoc();
  nsCOMPtr<nsINode> node = ConvertNodesOrStringsIntoNode(aNodes, doc, aRv);
  if (aRv.Failed()) {
    return;
  }

  viablePreviousSibling = viablePreviousSibling
                              ? viablePreviousSibling->GetNextSibling()
                              : parent->GetFirstChild();

  parent->InsertBefore(*node, viablePreviousSibling, aRv);
}

void nsINode::After(const Sequence<OwningNodeOrString>& aNodes,
                    ErrorResult& aRv) {
  nsCOMPtr<nsINode> parent = GetParentNode();
  if (!parent) {
    return;
  }

  nsCOMPtr<nsINode> viableNextSibling = FindViableNextSibling(*this, aNodes);

  nsCOMPtr<Document> doc = OwnerDoc();
  nsCOMPtr<nsINode> node = ConvertNodesOrStringsIntoNode(aNodes, doc, aRv);
  if (aRv.Failed()) {
    return;
  }

  parent->InsertBefore(*node, viableNextSibling, aRv);
}

void nsINode::ReplaceWith(const Sequence<OwningNodeOrString>& aNodes,
                          ErrorResult& aRv) {
  nsCOMPtr<nsINode> parent = GetParentNode();
  if (!parent) {
    return;
  }

  nsCOMPtr<nsINode> viableNextSibling = FindViableNextSibling(*this, aNodes);

  nsCOMPtr<Document> doc = OwnerDoc();
  nsCOMPtr<nsINode> node = ConvertNodesOrStringsIntoNode(aNodes, doc, aRv);
  if (aRv.Failed()) {
    return;
  }

  if (parent == GetParentNode()) {
    parent->ReplaceChild(*node, *this, aRv);
  } else {
    parent->InsertBefore(*node, viableNextSibling, aRv);
  }
}

void nsINode::Remove() {
  nsCOMPtr<nsINode> parent = GetParentNode();
  if (!parent) {
    return;
  }

  parent->RemoveChild(*this, IgnoreErrors());
}

Element* nsINode::GetFirstElementChild() const {
  for (nsIContent* child = GetFirstChild(); child;
       child = child->GetNextSibling()) {
    if (child->IsElement()) {
      return child->AsElement();
    }
  }

  return nullptr;
}

Element* nsINode::GetLastElementChild() const {
  for (nsIContent* child = GetLastChild(); child;
       child = child->GetPreviousSibling()) {
    if (child->IsElement()) {
      return child->AsElement();
    }
  }

  return nullptr;
}

static bool MatchAttribute(Element* aElement, int32_t aNamespaceID,
                           nsAtom* aAttrName, void* aData) {
  MOZ_ASSERT(aElement, "Must have content node to work with!");
  nsString* attrValue = static_cast<nsString*>(aData);
  if (aNamespaceID != kNameSpaceID_Unknown &&
      aNamespaceID != kNameSpaceID_Wildcard) {
    return attrValue->EqualsLiteral("*")
               ? aElement->HasAttr(aNamespaceID, aAttrName)
               : aElement->AttrValueIs(aNamespaceID, aAttrName, *attrValue,
                                       eCaseMatters);
  }

  // Qualified name match. This takes more work.
  uint32_t count = aElement->GetAttrCount();
  for (uint32_t i = 0; i < count; ++i) {
    const nsAttrName* name = aElement->GetAttrNameAt(i);
    bool nameMatch;
    if (name->IsAtom()) {
      nameMatch = name->Atom() == aAttrName;
    } else if (aNamespaceID == kNameSpaceID_Wildcard) {
      nameMatch = name->NodeInfo()->Equals(aAttrName);
    } else {
      nameMatch = name->NodeInfo()->QualifiedNameEquals(aAttrName);
    }

    if (nameMatch) {
      return attrValue->EqualsLiteral("*") ||
             aElement->AttrValueIs(name->NamespaceID(), name->LocalName(),
                                   *attrValue, eCaseMatters);
    }
  }

  return false;
}

already_AddRefed<nsIHTMLCollection> nsINode::GetElementsByAttribute(
    const nsAString& aAttribute, const nsAString& aValue) {
  RefPtr<nsAtom> attrAtom(NS_Atomize(aAttribute));
  nsAutoPtr<nsString> attrValue(new nsString(aValue));
  RefPtr<nsContentList> list = new nsContentList(
      this, MatchAttribute, nsContentUtils::DestroyMatchString,
      attrValue.forget(), true, attrAtom, kNameSpaceID_Unknown);

  return list.forget();
}

already_AddRefed<nsIHTMLCollection> nsINode::GetElementsByAttributeNS(
    const nsAString& aNamespaceURI, const nsAString& aAttribute,
    const nsAString& aValue, ErrorResult& aRv) {
  RefPtr<nsAtom> attrAtom(NS_Atomize(aAttribute));
  nsAutoPtr<nsString> attrValue(new nsString(aValue));

  int32_t nameSpaceId = kNameSpaceID_Wildcard;
  if (!aNamespaceURI.EqualsLiteral("*")) {
    nsresult rv = nsContentUtils::NameSpaceManager()->RegisterNameSpace(
        aNamespaceURI, nameSpaceId);
    if (NS_FAILED(rv)) {
      aRv.Throw(rv);
      return nullptr;
    }
  }

  RefPtr<nsContentList> list = new nsContentList(
      this, MatchAttribute, nsContentUtils::DestroyMatchString,
      attrValue.forget(), true, attrAtom, nameSpaceId);
  return list.forget();
}

void nsINode::Prepend(const Sequence<OwningNodeOrString>& aNodes,
                      ErrorResult& aRv) {
  nsCOMPtr<Document> doc = OwnerDoc();
  nsCOMPtr<nsINode> node = ConvertNodesOrStringsIntoNode(aNodes, doc, aRv);
  if (aRv.Failed()) {
    return;
  }

  nsCOMPtr<nsIContent> refNode = mFirstChild;
  ;
  InsertBefore(*node, refNode, aRv);
}

void nsINode::Append(const Sequence<OwningNodeOrString>& aNodes,
                     ErrorResult& aRv) {
  nsCOMPtr<Document> doc = OwnerDoc();
  nsCOMPtr<nsINode> node = ConvertNodesOrStringsIntoNode(aNodes, doc, aRv);
  if (aRv.Failed()) {
    return;
  }

  AppendChild(*node, aRv);
}

void nsINode::RemoveChildNode(nsIContent* aKid, bool aNotify) {
  // NOTE: This function must not trigger any calls to
  // Document::GetRootElement() calls until *after* it has removed aKid from
  // aChildArray. Any calls before then could potentially restore a stale
  // value for our cached root element, per note in
  // Document::RemoveChildNode().
  MOZ_ASSERT(aKid && aKid->GetParentNode() == this, "Bogus aKid");
  MOZ_ASSERT(!IsAttr());

  nsMutationGuard::DidMutate();
  mozAutoDocUpdate updateBatch(GetComposedDoc(), aNotify);

  nsIContent* previousSibling = aKid->GetPreviousSibling();

  // Since aKid is use also after DisconnectChild, ensure it stays alive.
  nsCOMPtr<nsIContent> kungfuDeathGrip = aKid;
  DisconnectChild(aKid);

  // Invalidate cached array of child nodes
  InvalidateChildNodes();

  if (aNotify) {
    MutationObservers::NotifyContentRemoved(this, aKid, previousSibling);
  }

  aKid->UnbindFromTree();
}

// When replacing, aRefChild is the content being replaced; when
// inserting it's the content before which we're inserting.  In the
// latter case it may be null.
//
// If aRv is a failure after this call, the insertion should not happen.
//
// This implements the parts of
// https://dom.spec.whatwg.org/#concept-node-ensure-pre-insertion-validity and
// the checks in https://dom.spec.whatwg.org/#concept-node-replace that
// depend on the child nodes or come after steps that depend on the child nodes
// (steps 2-6 in both cases).
static void EnsureAllowedAsChild(nsINode* aNewChild, nsINode* aParent,
                                 bool aIsReplace, nsINode* aRefChild,
                                 ErrorResult& aRv) {
  MOZ_ASSERT(aNewChild, "Must have new child");
  MOZ_ASSERT_IF(aIsReplace, aRefChild);
  MOZ_ASSERT(aParent);
  MOZ_ASSERT(aParent->IsDocument() || aParent->IsDocumentFragment() ||
                 aParent->IsElement(),
             "Nodes that are not documents, document fragments or elements "
             "can't be parents!");

  // Step 2.
  // A common case is that aNewChild has no kids, in which case
  // aParent can't be a descendant of aNewChild unless they're
  // actually equal to each other.  Fast-path that case, since aParent
  // could be pretty deep in the DOM tree.
  if (aNewChild == aParent ||
      ((aNewChild->GetFirstChild() ||
        // HTML template elements and ShadowRoot hosts need
        // to be checked to ensure that they are not inserted into
        // the hosted content.
        aNewChild->NodeInfo()->NameAtom() == nsGkAtoms::_template ||
        (aNewChild->IsElement() && aNewChild->AsElement()->GetShadowRoot())) &&
       nsContentUtils::ContentIsHostIncludingDescendantOf(aParent,
                                                          aNewChild))) {
    aRv.Throw(NS_ERROR_DOM_HIERARCHY_REQUEST_ERR);
    return;
  }

  // Step 3.
  if (aRefChild && aRefChild->GetParentNode() != aParent) {
    aRv.Throw(NS_ERROR_DOM_NOT_FOUND_ERR);
    return;
  }

  // Step 4.
  if (!aNewChild->IsContent()) {
    aRv.Throw(NS_ERROR_DOM_HIERARCHY_REQUEST_ERR);
    return;
  }

  // Steps 5 and 6 combined.
  // The allowed child nodes differ for documents and elements
  switch (aNewChild->NodeType()) {
    case nsINode::COMMENT_NODE:
    case nsINode::PROCESSING_INSTRUCTION_NODE:
      // OK in both cases
      return;
    case nsINode::TEXT_NODE:
    case nsINode::CDATA_SECTION_NODE:
    case nsINode::ENTITY_REFERENCE_NODE:
      // Allowed under Elements and DocumentFragments
      if (aParent->NodeType() == nsINode::DOCUMENT_NODE) {
        aRv.Throw(NS_ERROR_DOM_HIERARCHY_REQUEST_ERR);
      }
      return;
    case nsINode::ELEMENT_NODE: {
      if (!aParent->IsDocument()) {
        // Always ok to have elements under other elements or document fragments
        return;
      }

      Document* parentDocument = aParent->AsDocument();
      Element* rootElement = parentDocument->GetRootElement();
      if (rootElement) {
        // Already have a documentElement, so this is only OK if we're
        // replacing it.
        if (!aIsReplace || rootElement != aRefChild) {
          aRv.Throw(NS_ERROR_DOM_HIERARCHY_REQUEST_ERR);
        }
        return;
      }

      // We don't have a documentElement yet.  Our one remaining constraint is
      // that the documentElement must come after the doctype.
      if (!aRefChild) {
        // Appending is just fine.
        return;
      }

      nsIContent* docTypeContent = parentDocument->GetDoctype();
      if (!docTypeContent) {
        // It's all good.
        return;
      }

      int32_t doctypeIndex = aParent->ComputeIndexOf(docTypeContent);
      int32_t insertIndex = aParent->ComputeIndexOf(aRefChild);

      // Now we're OK in the following two cases only:
      // 1) We're replacing something that's not before the doctype
      // 2) We're inserting before something that comes after the doctype
      bool ok = aIsReplace ? (insertIndex >= doctypeIndex)
                           : insertIndex > doctypeIndex;
      if (!ok) {
        aRv.Throw(NS_ERROR_DOM_HIERARCHY_REQUEST_ERR);
      }
      return;
    }
    case nsINode::DOCUMENT_TYPE_NODE: {
      if (!aParent->IsDocument()) {
        // doctypes only allowed under documents
        aRv.Throw(NS_ERROR_DOM_HIERARCHY_REQUEST_ERR);
        return;
      }

      Document* parentDocument = aParent->AsDocument();
      nsIContent* docTypeContent = parentDocument->GetDoctype();
      if (docTypeContent) {
        // Already have a doctype, so this is only OK if we're replacing it
        if (!aIsReplace || docTypeContent != aRefChild) {
          aRv.Throw(NS_ERROR_DOM_HIERARCHY_REQUEST_ERR);
        }
        return;
      }

      // We don't have a doctype yet.  Our one remaining constraint is
      // that the doctype must come before the documentElement.
      Element* rootElement = parentDocument->GetRootElement();
      if (!rootElement) {
        // It's all good
        return;
      }

      if (!aRefChild) {
        // Trying to append a doctype, but have a documentElement
        aRv.Throw(NS_ERROR_DOM_HIERARCHY_REQUEST_ERR);
        return;
      }

      int32_t rootIndex = aParent->ComputeIndexOf(rootElement);
      int32_t insertIndex = aParent->ComputeIndexOf(aRefChild);

      // Now we're OK if and only if insertIndex <= rootIndex.  Indeed, either
      // we end up replacing aRefChild or we end up before it.  Either one is
      // ok as long as aRefChild is not after rootElement.
      if (insertIndex > rootIndex) {
        aRv.Throw(NS_ERROR_DOM_HIERARCHY_REQUEST_ERR);
      }
      return;
    }
    case nsINode::DOCUMENT_FRAGMENT_NODE: {
      // Note that for now we only allow nodes inside document fragments if
      // they're allowed inside elements.  If we ever change this to allow
      // doctype nodes in document fragments, we'll need to update this code.
      // Also, there's a version of this code in ReplaceOrInsertBefore.  If you
      // change this code, change that too.
      if (!aParent->IsDocument()) {
        // All good here
        return;
      }

      bool sawElement = false;
      for (nsIContent* child = aNewChild->GetFirstChild(); child;
           child = child->GetNextSibling()) {
        if (child->IsElement()) {
          if (sawElement) {
            // Can't put two elements into a document
            aRv.Throw(NS_ERROR_DOM_HIERARCHY_REQUEST_ERR);
            return;
          }
          sawElement = true;
        }
        // If we can put this content at the right place, we might be ok;
        // if not, we bail out.
        EnsureAllowedAsChild(child, aParent, aIsReplace, aRefChild, aRv);
        if (aRv.Failed()) {
          return;
        }
      }

      // Everything in the fragment checked out ok, so we can stick it in here
      return;
    }
    default:
      /*
       * aNewChild is of invalid type.
       */
      break;
  }

  aRv.Throw(NS_ERROR_DOM_HIERARCHY_REQUEST_ERR);
}

// Implements
// https://dom.spec.whatwg.org/#concept-node-ensure-pre-insertion-validity
void nsINode::EnsurePreInsertionValidity(nsINode& aNewChild, nsINode* aRefChild,
                                         ErrorResult& aError) {
  EnsurePreInsertionValidity1(aError);
  if (aError.Failed()) {
    return;
  }
  EnsurePreInsertionValidity2(false, aNewChild, aRefChild, aError);
}

// Implements the parts of
// https://dom.spec.whatwg.org/#concept-node-ensure-pre-insertion-validity and
// the checks in https://dom.spec.whatwg.org/#concept-node-replace that can be
// evaluated before ever looking at the child nodes (step 1 in both cases).
void nsINode::EnsurePreInsertionValidity1(ErrorResult& aError) {
  if (!IsDocument() && !IsDocumentFragment() && !IsElement()) {
    aError.Throw(NS_ERROR_DOM_HIERARCHY_REQUEST_ERR);
    return;
  }
}

void nsINode::EnsurePreInsertionValidity2(bool aReplace, nsINode& aNewChild,
                                          nsINode* aRefChild,
                                          ErrorResult& aError) {
  if (aNewChild.IsContent() &&
      aNewChild.AsContent()->IsRootOfAnonymousSubtree()) {
    // This is anonymous content.  Don't allow its insertion
    // anywhere, since it might have UnbindFromTree calls coming
    // its way.
    aError.Throw(NS_ERROR_DOM_NOT_SUPPORTED_ERR);
    return;
  }

  // Make sure that the inserted node is allowed as a child of its new parent.
  EnsureAllowedAsChild(&aNewChild, this, aReplace, aRefChild, aError);
}

nsINode* nsINode::ReplaceOrInsertBefore(bool aReplace, nsINode* aNewChild,
                                        nsINode* aRefChild,
                                        ErrorResult& aError) {
  // XXXbz I wish I could assert that nsContentUtils::IsSafeToRunScript() so we
  // could rely on scriptblockers going out of scope to actually run XBL
  // teardown, but various crud adds nodes under scriptblockers (e.g. native
  // anonymous content).  The only good news is those insertions can't trigger
  // the bad XBL cases.
  MOZ_ASSERT_IF(aReplace, aRefChild);

  // Before firing DOMNodeRemoved events, make sure this is actually an insert
  // we plan to do.
  EnsurePreInsertionValidity1(aError);
  if (aError.Failed()) {
    return nullptr;
  }

  EnsurePreInsertionValidity2(aReplace, *aNewChild, aRefChild, aError);
  if (aError.Failed()) {
    return nullptr;
  }

  uint16_t nodeType = aNewChild->NodeType();

  // Before we do anything else, fire all DOMNodeRemoved mutation events
  // We do this up front as to avoid having to deal with script running
  // at random places further down.
  // Scope firing mutation events so that we don't carry any state that
  // might be stale
  {
    nsMutationGuard guard;

    // If we're replacing, fire for node-to-be-replaced.
    // If aRefChild == aNewChild then we'll fire for it in check below
    if (aReplace && aRefChild != aNewChild) {
      nsContentUtils::MaybeFireNodeRemoved(aRefChild, this);
    }

    // If the new node already has a parent, fire for removing from old
    // parent
    nsINode* oldParent = aNewChild->GetParentNode();
    if (oldParent) {
      nsContentUtils::MaybeFireNodeRemoved(aNewChild, oldParent);
    }

    // If we're inserting a fragment, fire for all the children of the
    // fragment
    if (nodeType == DOCUMENT_FRAGMENT_NODE) {
      static_cast<FragmentOrElement*>(aNewChild)->FireNodeRemovedForChildren();
    }

    if (guard.Mutated(0)) {
      // Re-check the parts of our pre-insertion validity that might depend on
      // the tree shape.
      EnsurePreInsertionValidity2(aReplace, *aNewChild, aRefChild, aError);
      if (aError.Failed()) {
        return nullptr;
      }
    }
  }

  // Record the node to insert before, if any
  nsIContent* nodeToInsertBefore;
  if (aReplace) {
    nodeToInsertBefore = aRefChild->GetNextSibling();
  } else {
    // Since aRefChild is our child, it must be an nsIContent object.
    nodeToInsertBefore = aRefChild ? aRefChild->AsContent() : nullptr;
  }
  if (nodeToInsertBefore == aNewChild) {
    // We're going to remove aNewChild from its parent, so use its next sibling
    // as the node to insert before.
    nodeToInsertBefore = nodeToInsertBefore->GetNextSibling();
  }

  Maybe<AutoTArray<nsCOMPtr<nsIContent>, 50>> fragChildren;

  // Remove the new child from the old parent if one exists
  nsIContent* newContent = aNewChild->AsContent();
  nsCOMPtr<nsINode> oldParent = newContent->GetParentNode();
  if (oldParent) {
    // Hold a strong ref to nodeToInsertBefore across the removal of newContent
    nsCOMPtr<nsINode> kungFuDeathGrip = nodeToInsertBefore;

    // Removing a child can run script, via XBL destructors.
    nsMutationGuard guard;

    // Scope for the mutation batch and scriptblocker, so they go away
    // while kungFuDeathGrip is still alive.
    {
      mozAutoDocUpdate batch(newContent->GetComposedDoc(), true);
      nsAutoMutationBatch mb(oldParent, true, true);
      // ScriptBlocker ensures previous and next stay alive.
      nsIContent* previous = aNewChild->GetPreviousSibling();
      nsIContent* next = aNewChild->GetNextSibling();
      oldParent->RemoveChildNode(aNewChild->AsContent(), true);
      if (nsAutoMutationBatch::GetCurrentBatch() == &mb) {
        mb.RemovalDone();
        mb.SetPrevSibling(previous);
        mb.SetNextSibling(next);
      }
    }

    // We expect one mutation (the removal) to have happened.
    if (guard.Mutated(1)) {
      // XBL destructors, yuck.

      // Verify that newContent has no parent.
      if (newContent->GetParentNode()) {
        aError.Throw(NS_ERROR_DOM_HIERARCHY_REQUEST_ERR);
        return nullptr;
      }

      // And verify that newContent is still allowed as our child.
      if (aNewChild == aRefChild) {
        // We've already removed aRefChild.  So even if we were doing a replace,
        // now we're doing a simple insert before nodeToInsertBefore.
        EnsureAllowedAsChild(newContent, this, false, nodeToInsertBefore,
                             aError);
        if (aError.Failed()) {
          return nullptr;
        }
      } else {
        EnsureAllowedAsChild(newContent, this, aReplace, aRefChild, aError);
        if (aError.Failed()) {
          return nullptr;
        }

        // And recompute nodeToInsertBefore, just in case.
        if (aReplace) {
          nodeToInsertBefore = aRefChild->GetNextSibling();
        } else {
          nodeToInsertBefore = aRefChild ? aRefChild->AsContent() : nullptr;
        }
      }
    }
  } else if (nodeType == DOCUMENT_FRAGMENT_NODE) {
    // Make sure to remove all the fragment's kids.  We need to do this before
    // we start inserting anything, so we will run out XBL destructors and
    // binding teardown (GOD, I HATE THESE THINGS) before we insert anything
    // into the DOM.
    uint32_t count = newContent->GetChildCount();

    fragChildren.emplace();

    // Copy the children into a separate array to avoid having to deal with
    // mutations to the fragment later on here.
    fragChildren->SetCapacity(count);
    for (nsIContent* child = newContent->GetFirstChild(); child;
         child = child->GetNextSibling()) {
      NS_ASSERTION(child->GetComposedDoc() == nullptr,
                   "How did we get a child with a current doc?");
      fragChildren->AppendElement(child);
    }

    // Hold a strong ref to nodeToInsertBefore across the removals
    nsCOMPtr<nsINode> kungFuDeathGrip = nodeToInsertBefore;

    nsMutationGuard guard;

    // Scope for the mutation batch and scriptblocker, so they go away
    // while kungFuDeathGrip is still alive.
    {
      mozAutoDocUpdate batch(newContent->GetComposedDoc(), true);
      nsAutoMutationBatch mb(newContent, false, true);

      while (newContent->HasChildren()) {
        newContent->RemoveChildNode(newContent->GetLastChild(), true);
      }
    }

    // We expect |count| removals
    if (guard.Mutated(count)) {
      // XBL destructors, yuck.

      // Verify that nodeToInsertBefore, if non-null, is still our child.  If
      // it's not, there's no way we can do this insert sanely; just bail out.
      if (nodeToInsertBefore && nodeToInsertBefore->GetParent() != this) {
        aError.Throw(NS_ERROR_DOM_HIERARCHY_REQUEST_ERR);
        return nullptr;
      }

      // Verify that all the things in fragChildren have no parent.
      for (uint32_t i = 0; i < count; ++i) {
        if (fragChildren->ElementAt(i)->GetParentNode()) {
          aError.Throw(NS_ERROR_DOM_HIERARCHY_REQUEST_ERR);
          return nullptr;
        }
      }

      // Note that unlike the single-element case above, none of our kids can
      // be aRefChild, so we can always pass through aReplace in the
      // EnsureAllowedAsChild checks below and don't have to worry about whether
      // recomputing nodeToInsertBefore is OK.

      // Verify that our aRefChild is still sensible
      if (aRefChild && aRefChild->GetParent() != this) {
        aError.Throw(NS_ERROR_DOM_HIERARCHY_REQUEST_ERR);
        return nullptr;
      }

      // Recompute nodeToInsertBefore, just in case.
      if (aReplace) {
        nodeToInsertBefore = aRefChild->GetNextSibling();
      } else {
        // If aRefChild has 'this' as a parent, it must be an nsIContent.
        nodeToInsertBefore = aRefChild ? aRefChild->AsContent() : nullptr;
      }

      // And verify that newContent is still allowed as our child.  Sadly, we
      // need to reimplement the relevant part of EnsureAllowedAsChild() because
      // now our nodes are in an array and all.  If you change this code,
      // change the code there.
      if (IsDocument()) {
        bool sawElement = false;
        for (uint32_t i = 0; i < count; ++i) {
          nsIContent* child = fragChildren->ElementAt(i);
          if (child->IsElement()) {
            if (sawElement) {
              // No good
              aError.Throw(NS_ERROR_DOM_HIERARCHY_REQUEST_ERR);
              return nullptr;
            }
            sawElement = true;
          }
          EnsureAllowedAsChild(child, this, aReplace, aRefChild, aError);
          if (aError.Failed()) {
            return nullptr;
          }
        }
      }
    }
  }

  mozAutoDocUpdate batch(GetComposedDoc(), true);
  nsAutoMutationBatch mb;

  // If we're replacing and we haven't removed aRefChild yet, do so now
  if (aReplace && aRefChild != aNewChild) {
    mb.Init(this, true, true);

    // Since aRefChild is never null in the aReplace case, we know that at
    // this point nodeToInsertBefore is the next sibling of aRefChild.
    NS_ASSERTION(aRefChild->GetNextSibling() == nodeToInsertBefore,
                 "Unexpected nodeToInsertBefore");

    nsIContent* toBeRemoved = nodeToInsertBefore
                                  ? nodeToInsertBefore->GetPreviousSibling()
                                  : GetLastChild();
    MOZ_ASSERT(toBeRemoved);

    RemoveChildNode(toBeRemoved, true);
  }

  // Move new child over to our document if needed. Do this after removing
  // it from its parent so that AdoptNode doesn't fire DOMNodeRemoved
  // DocumentType nodes are the only nodes that can have a null
  // ownerDocument according to the DOM spec, and we need to allow
  // inserting them w/o calling AdoptNode().
  Document* doc = OwnerDoc();
  if (doc != newContent->OwnerDoc()) {
    AdoptNodeIntoOwnerDoc(this, aNewChild, aError);
    if (aError.Failed()) {
      return nullptr;
    }
  }

  /*
   * Check if we're inserting a document fragment. If we are, we need
   * to actually add its children individually (i.e. we don't add the
   * actual document fragment).
   */
  nsINode* result = aReplace ? aRefChild : aNewChild;
  if (nodeType == DOCUMENT_FRAGMENT_NODE) {
    if (!aReplace) {
      mb.Init(this, true, true);
    }
    nsAutoMutationBatch* mutationBatch = nsAutoMutationBatch::GetCurrentBatch();
    if (mutationBatch) {
      mutationBatch->RemovalDone();
      mutationBatch->SetPrevSibling(
          nodeToInsertBefore ? nodeToInsertBefore->GetPreviousSibling()
                             : GetLastChild());
      mutationBatch->SetNextSibling(nodeToInsertBefore);
    }

    uint32_t count = fragChildren->Length();
    if (!count) {
      return result;
    }

    bool appending = !IsDocument() && !nodeToInsertBefore;
    nsIContent* firstInsertedContent = fragChildren->ElementAt(0);

    // Iterate through the fragment's children, and insert them in the new
    // parent
    for (uint32_t i = 0; i < count; ++i) {
      // XXXbz how come no reparenting here?  That seems odd...
      // Insert the child.
      aError = InsertChildBefore(fragChildren->ElementAt(i), nodeToInsertBefore,
                                 !appending);
      if (aError.Failed()) {
        // Make sure to notify on any children that we did succeed to insert
        if (appending && i != 0) {
          MutationObservers::NotifyContentAppended(
              static_cast<nsIContent*>(this), firstInsertedContent);
        }
        return nullptr;
      }
    }

    if (mutationBatch && !appending) {
      mutationBatch->NodesAdded();
    }

    // Notify and fire mutation events when appending
    if (appending) {
      MutationObservers::NotifyContentAppended(static_cast<nsIContent*>(this),
                                               firstInsertedContent);
      if (mutationBatch) {
        mutationBatch->NodesAdded();
      }
      // Optimize for the case when there are no listeners
      if (nsContentUtils::HasMutationListeners(
              doc, NS_EVENT_BITS_MUTATION_NODEINSERTED)) {
        Element::FireNodeInserted(doc, this, *fragChildren);
      }
    }
  } else {
    // Not inserting a fragment but rather a single node.

    // FIXME https://bugzilla.mozilla.org/show_bug.cgi?id=544654
    //       We need to reparent here for nodes for which the parent of their
    //       wrapper is not the wrapper for their ownerDocument (XUL elements,
    //       form controls, ...). Also applies in the fragment code above.
    if (nsAutoMutationBatch::GetCurrentBatch() == &mb) {
      mb.RemovalDone();
      mb.SetPrevSibling(nodeToInsertBefore
                            ? nodeToInsertBefore->GetPreviousSibling()
                            : GetLastChild());
      mb.SetNextSibling(nodeToInsertBefore);
    }
    aError = InsertChildBefore(newContent, nodeToInsertBefore, true);
    if (aError.Failed()) {
      return nullptr;
    }
  }

  return result;
}

void nsINode::BindObject(nsISupports* aObject) {
  nsCOMArray<nsISupports>* objects = static_cast<nsCOMArray<nsISupports>*>(
      GetProperty(nsGkAtoms::keepobjectsalive));
  if (!objects) {
    objects = new nsCOMArray<nsISupports>();
    SetProperty(nsGkAtoms::keepobjectsalive, objects,
                nsINode::DeleteProperty<nsCOMArray<nsISupports>>, true);
  }
  objects->AppendObject(aObject);
}

void nsINode::UnbindObject(nsISupports* aObject) {
  nsCOMArray<nsISupports>* objects = static_cast<nsCOMArray<nsISupports>*>(
      GetProperty(nsGkAtoms::keepobjectsalive));
  if (objects) {
    objects->RemoveObject(aObject);
  }
}

already_AddRefed<AccessibleNode> nsINode::GetAccessibleNode() {
#ifdef ACCESSIBILITY
  nsresult rv = NS_OK;

  RefPtr<AccessibleNode> anode =
      static_cast<AccessibleNode*>(GetProperty(nsGkAtoms::accessiblenode, &rv));
  if (NS_FAILED(rv)) {
    anode = new AccessibleNode(this);
    RefPtr<AccessibleNode> temp = anode;
    rv = SetProperty(nsGkAtoms::accessiblenode, temp.forget().take(),
                     nsPropertyTable::SupportsDtorFunc, true);
    if (NS_FAILED(rv)) {
      NS_WARNING("SetProperty failed");
      return nullptr;
    }
  }
  return anode.forget();
#else
  return nullptr;
#endif
}

void nsINode::AddSizeOfExcludingThis(nsWindowSizes& aSizes,
                                     size_t* aNodeSize) const {
  EventListenerManager* elm = GetExistingListenerManager();
  if (elm) {
    *aNodeSize += elm->SizeOfIncludingThis(aSizes.mState.mMallocSizeOf);
  }

  // Measurement of the following members may be added later if DMD finds it is
  // worthwhile:
  // - mNodeInfo
  // - mSlots
  //
  // The following members are not measured:
  // - mParent, mNextSibling, mPreviousOrLastSibling, mFirstChild: because
  //   they're non-owning, from "exclusive ownership" point of view.
}

void nsINode::AddSizeOfIncludingThis(nsWindowSizes& aSizes,
                                     size_t* aNodeSize) const {
  *aNodeSize += aSizes.mState.mMallocSizeOf(this);
  AddSizeOfExcludingThis(aSizes, aNodeSize);
}

bool nsINode::Contains(const nsINode* aOther) const {
  if (aOther == this) {
    return true;
  }
  if (!aOther || OwnerDoc() != aOther->OwnerDoc() ||
      IsInUncomposedDoc() != aOther->IsInUncomposedDoc() ||
      !aOther->IsContent() || !GetFirstChild()) {
    return false;
  }

  const nsIContent* other = static_cast<const nsIContent*>(aOther);
  if (this == OwnerDoc()) {
    // document.contains(aOther) returns true if aOther is in the document,
    // but is not in any anonymous subtree.
    // IsInUncomposedDoc() check is done already before this.
    return !other->IsInAnonymousSubtree();
  }

  if (!IsElement() && !IsDocumentFragment()) {
    return false;
  }

  if (AsContent()->GetBindingParent() != other->GetBindingParent()) {
    return false;
  }

  return other->IsInclusiveDescendantOf(this);
}

uint32_t nsINode::Length() const {
  switch (NodeType()) {
    case DOCUMENT_TYPE_NODE:
      return 0;

    case TEXT_NODE:
    case CDATA_SECTION_NODE:
    case PROCESSING_INSTRUCTION_NODE:
    case COMMENT_NODE:
      MOZ_ASSERT(IsContent());
      return AsContent()->TextLength();

    default:
      return GetChildCount();
  }
}

const RawServoSelectorList* nsINode::ParseSelectorList(
    const nsAString& aSelectorString, ErrorResult& aRv) {
  Document* doc = OwnerDoc();

  Document::SelectorCache& cache = doc->GetSelectorCache();
  Document::SelectorCache::SelectorList* list = cache.GetList(aSelectorString);
  if (list) {
    if (!*list) {
      // Invalid selector.
      aRv.ThrowDOMException(
          NS_ERROR_DOM_SYNTAX_ERR,
          NS_LITERAL_CSTRING("'") + NS_ConvertUTF16toUTF8(aSelectorString) +
              NS_LITERAL_CSTRING("' is not a valid selector"));
      return nullptr;
    }

    return list->get();
  }

  NS_ConvertUTF16toUTF8 selectorString(aSelectorString);

  UniquePtr<RawServoSelectorList> selectorList =
      Servo_SelectorList_Parse(&selectorString).Consume();
  // We want to cache even if null was returned, because we want to
  // cache the "This is not a valid selector" result.
  auto* ret = selectorList.get();
  cache.CacheList(aSelectorString, std::move(selectorList));

  // Now make sure we throw an exception if the selector was invalid.
  if (!ret) {
    aRv.ThrowDOMException(NS_ERROR_DOM_SYNTAX_ERR,
                          NS_LITERAL_CSTRING("'") + selectorString +
                              NS_LITERAL_CSTRING("' is not a valid selector"));
  }

  return ret;
}

// Given an id, find first element with that id under aRoot.
// If none found, return nullptr. aRoot must be in the document.
inline static Element* FindMatchingElementWithId(
    const nsAString& aId, const Element& aRoot,
    const DocumentOrShadowRoot& aContainingDocOrShadowRoot) {
  MOZ_ASSERT(aRoot.SubtreeRoot() == &aContainingDocOrShadowRoot.AsNode());
  MOZ_ASSERT(
      aRoot.IsInUncomposedDoc() || aRoot.IsInShadowTree(),
      "Don't call me if the root is not in the document or in a shadow tree");

  const nsTArray<Element*>* elements =
      aContainingDocOrShadowRoot.GetAllElementsForId(aId);
  if (!elements) {
    // Nothing to do; we're done
    return nullptr;
  }

  // XXXbz: Should we fall back to the tree walk if |elements| is long,
  // for some value of "long"?
  for (Element* element : *elements) {
    if (MOZ_UNLIKELY(element == &aRoot)) {
      continue;
    }

    if (!element->IsInclusiveDescendantOf(&aRoot)) {
      continue;
    }

    // We have an element with the right id and it's a strict descendant
    // of aRoot.
    return element;
  }

  return nullptr;
}

Element* nsINode::QuerySelector(const nsAString& aSelector,
                                ErrorResult& aResult) {
  AUTO_PROFILER_LABEL_DYNAMIC_LOSSY_NSSTRING("nsINode::QuerySelector",
                                             LAYOUT_SelectorQuery, aSelector);

  const RawServoSelectorList* list = ParseSelectorList(aSelector, aResult);
  if (!list) {
    return nullptr;
  }
  const bool useInvalidation = false;
  return const_cast<Element*>(
      Servo_SelectorList_QueryFirst(this, list, useInvalidation));
}

already_AddRefed<nsINodeList> nsINode::QuerySelectorAll(
    const nsAString& aSelector, ErrorResult& aResult) {
  AUTO_PROFILER_LABEL_DYNAMIC_LOSSY_NSSTRING("nsINode::QuerySelectorAll",
                                             LAYOUT_SelectorQuery, aSelector);

  RefPtr<nsSimpleContentList> contentList = new nsSimpleContentList(this);
  const RawServoSelectorList* list = ParseSelectorList(aSelector, aResult);
  if (!list) {
    return contentList.forget();
  }

  const bool useInvalidation = false;
  Servo_SelectorList_QueryAll(this, list, contentList.get(), useInvalidation);
  return contentList.forget();
}

Element* nsINode::GetElementById(const nsAString& aId) {
  MOZ_ASSERT(!IsShadowRoot(), "Should use the faster version");
  MOZ_ASSERT(IsElement() || IsDocumentFragment(),
             "Bogus this object for GetElementById call");
  if (IsInUncomposedDoc()) {
    MOZ_ASSERT(IsElement(), "Huh? A fragment in a document?");
    return FindMatchingElementWithId(aId, *AsElement(), *OwnerDoc());
  }

  if (ShadowRoot* containingShadow = AsContent()->GetContainingShadow()) {
    MOZ_ASSERT(IsElement(), "Huh? A fragment in a ShadowRoot?");
    return FindMatchingElementWithId(aId, *AsElement(), *containingShadow);
  }

  for (nsIContent* kid = GetFirstChild(); kid; kid = kid->GetNextNode(this)) {
    if (!kid->IsElement()) {
      continue;
    }
    nsAtom* id = kid->AsElement()->GetID();
    if (id && id->Equals(aId)) {
      return kid->AsElement();
    }
  }
  return nullptr;
}

JSObject* nsINode::WrapObject(JSContext* aCx,
                              JS::Handle<JSObject*> aGivenProto) {
  // Make sure one of these is true
  // (1) our owner document has a script handling object,
  // (2) Our owner document has had a script handling object, or has been marked
  //     to have had one,
  // (3) we are running a privileged script.
  // Event handling is possible only if (1). If (2) event handling is
  // prevented.
  // If the document has never had a script handling object, untrusted
  // scripts (3) shouldn't touch it!
  bool hasHadScriptHandlingObject = false;
  if (!OwnerDoc()->GetScriptHandlingObject(hasHadScriptHandlingObject) &&
      !hasHadScriptHandlingObject && !nsContentUtils::IsSystemCaller(aCx)) {
    Throw(aCx, NS_ERROR_UNEXPECTED);
    return nullptr;
  }

  JS::Rooted<JSObject*> obj(aCx, WrapNode(aCx, aGivenProto));
  if (obj && ChromeOnlyAccess()) {
    MOZ_RELEASE_ASSERT(
        JS::GetNonCCWObjectGlobal(obj) == xpc::UnprivilegedJunkScope() ||
        xpc::IsInUAWidgetScope(obj) || xpc::AccessCheck::isChrome(obj));
  }
  return obj;
}

already_AddRefed<nsINode> nsINode::CloneNode(bool aDeep, ErrorResult& aError) {
  return Clone(aDeep, nullptr, nullptr, aError);
}

nsDOMAttributeMap* nsINode::GetAttributes() {
  if (!IsElement()) {
    return nullptr;
  }
  return AsElement()->Attributes();
}

Element* nsINode::GetParentElementCrossingShadowRoot() const {
  if (!mParent) {
    return nullptr;
  }

  if (mParent->IsElement()) {
    return mParent->AsElement();
  }

  if (ShadowRoot* shadowRoot = ShadowRoot::FromNode(mParent)) {
    MOZ_ASSERT(shadowRoot->GetHost(), "ShowRoots should always have a host");
    return shadowRoot->GetHost();
  }

  return nullptr;
}

bool nsINode::HasBoxQuadsSupport(JSContext* aCx, JSObject* /* unused */) {
  return xpc::AccessCheck::isChrome(js::GetContextCompartment(aCx)) ||
         StaticPrefs::layout_css_getBoxQuads_enabled();
}

nsINode* nsINode::GetScopeChainParent() const { return nullptr; }

Element* nsINode::GetParentFlexElement() {
  if (!IsContent()) {
    return nullptr;
  }

  nsIFrame* primaryFrame = AsContent()->GetPrimaryFrame(FlushType::Frames);

  // Walk up the parent chain and pierce through any anonymous boxes
  // that might be between this frame and a possible flex parent.
  for (nsIFrame* f = primaryFrame; f; f = f->GetParent()) {
    if (f != primaryFrame && !f->Style()->IsAnonBox()) {
      // We hit a non-anonymous ancestor before finding a flex item.
      // Bail out.
      break;
    }
    if (f->IsFlexItem()) {
      return f->GetParent()->GetContent()->AsElement();
    }
  }

  return nullptr;
}

void nsINode::AddAnimationObserver(nsIAnimationObserver* aAnimationObserver) {
  AddMutationObserver(aAnimationObserver);
  OwnerDoc()->SetMayHaveAnimationObservers();
}

void nsINode::AddAnimationObserverUnlessExists(
    nsIAnimationObserver* aAnimationObserver) {
  AddMutationObserverUnlessExists(aAnimationObserver);
  OwnerDoc()->SetMayHaveAnimationObservers();
}

already_AddRefed<nsINode> nsINode::CloneAndAdopt(
    nsINode* aNode, bool aClone, bool aDeep,
    nsNodeInfoManager* aNewNodeInfoManager,
    JS::Handle<JSObject*> aReparentScope,
    nsCOMArray<nsINode>* aNodesWithProperties, nsINode* aParent,
    ErrorResult& aError) {
  MOZ_ASSERT((!aClone && aNewNodeInfoManager) || !aReparentScope,
             "If cloning or not getting a new nodeinfo we shouldn't rewrap");
  MOZ_ASSERT(!aParent || aNode->IsContent(),
             "Can't insert document or attribute nodes into a parent");

  // First deal with aNode and walk its attributes (and their children). Then,
  // if aDeep is true, deal with aNode's children (and recurse into their
  // attributes and children).

  nsAutoScriptBlocker scriptBlocker;

  nsNodeInfoManager* nodeInfoManager = aNewNodeInfoManager;

  // aNode.
  class NodeInfo* nodeInfo = aNode->mNodeInfo;
  RefPtr<class NodeInfo> newNodeInfo;
  if (nodeInfoManager) {
    // Don't allow importing/adopting nodes from non-privileged "scriptable"
    // documents to "non-scriptable" documents.
    Document* newDoc = nodeInfoManager->GetDocument();
    if (NS_WARN_IF(!newDoc)) {
      aError.Throw(NS_ERROR_UNEXPECTED);
      return nullptr;
    }
    bool hasHadScriptHandlingObject = false;
    if (!newDoc->GetScriptHandlingObject(hasHadScriptHandlingObject) &&
        !hasHadScriptHandlingObject) {
      Document* currentDoc = aNode->OwnerDoc();
      if (NS_WARN_IF(!nsContentUtils::IsChromeDoc(currentDoc) &&
                     (currentDoc->GetScriptHandlingObject(
                          hasHadScriptHandlingObject) ||
                      hasHadScriptHandlingObject))) {
        aError.Throw(NS_ERROR_UNEXPECTED);
        return nullptr;
      }
    }

    newNodeInfo = nodeInfoManager->GetNodeInfo(
        nodeInfo->NameAtom(), nodeInfo->GetPrefixAtom(),
        nodeInfo->NamespaceID(), nodeInfo->NodeType(),
        nodeInfo->GetExtraName());

    nodeInfo = newNodeInfo;
  }

  Element* elem = Element::FromNode(aNode);

  nsCOMPtr<nsINode> clone;
  if (aClone) {
    nsresult rv = aNode->Clone(nodeInfo, getter_AddRefs(clone));
    if (NS_WARN_IF(NS_FAILED(rv))) {
      aError.Throw(rv);
      return nullptr;
    }

    if (clone->IsHTMLElement() || clone->IsXULElement()) {
      // The cloned node may be a custom element that may require
      // enqueing upgrade reaction.
      Element* cloneElem = clone->AsElement();
      CustomElementData* data = elem->GetCustomElementData();
      RefPtr<nsAtom> typeAtom = data ? data->GetCustomElementType() : nullptr;

      if (typeAtom) {
        cloneElem->SetCustomElementData(new CustomElementData(typeAtom));

        MOZ_ASSERT(nodeInfo->NameAtom()->Equals(nodeInfo->LocalName()));
        CustomElementDefinition* definition =
            nsContentUtils::LookupCustomElementDefinition(
                nodeInfo->GetDocument(), nodeInfo->NameAtom(),
                nodeInfo->NamespaceID(), typeAtom);
        if (definition) {
          nsContentUtils::EnqueueUpgradeReaction(cloneElem, definition);
        }
      }
    }

    if (aParent) {
      // If we're cloning we need to insert the cloned children into the cloned
      // parent.
      rv = aParent->AppendChildTo(static_cast<nsIContent*>(clone.get()), false);
      if (NS_WARN_IF(NS_FAILED(rv))) {
        aError.Throw(rv);
        return nullptr;
      }
    } else if (aDeep && clone->IsDocument()) {
      // After cloning the document itself, we want to clone the children into
      // the cloned document (somewhat like cloning and importing them into the
      // cloned document).
      nodeInfoManager = clone->mNodeInfo->NodeInfoManager();
    }
  } else if (nodeInfoManager) {
    Document* oldDoc = aNode->OwnerDoc();
    bool wasRegistered = false;
    if (elem) {
      wasRegistered = oldDoc->UnregisterActivityObserver(elem);
    }

    aNode->mNodeInfo.swap(newNodeInfo);
    if (elem) {
      elem->NodeInfoChanged(oldDoc);
    }

    Document* newDoc = aNode->OwnerDoc();
    if (newDoc) {
      if (elem) {
        // Adopted callback must be enqueued whenever a node’s
        // shadow-including inclusive descendants that is custom.
        CustomElementData* data = elem->GetCustomElementData();
        if (data && data->mState == CustomElementData::State::eCustom) {
          LifecycleAdoptedCallbackArgs args = {oldDoc, newDoc};
          nsContentUtils::EnqueueLifecycleCallback(Document::eAdopted, elem,
                                                   nullptr, &args);
        }
      }

      // XXX what if oldDoc is null, we don't know if this should be
      // registered or not! Can that really happen?
      if (wasRegistered) {
        newDoc->RegisterActivityObserver(aNode->AsElement());
      }

      if (nsPIDOMWindowInner* window = newDoc->GetInnerWindow()) {
        EventListenerManager* elm = aNode->GetExistingListenerManager();
        if (elm) {
          window->SetMutationListeners(elm->MutationListenerBits());
          if (elm->MayHavePaintEventListener()) {
            window->SetHasPaintEventListeners();
          }
          if (elm->MayHaveTouchEventListener()) {
            window->SetHasTouchEventListeners();
          }
          if (elm->MayHaveMouseEnterLeaveEventListener()) {
            window->SetHasMouseEnterLeaveEventListeners();
          }
          if (elm->MayHavePointerEnterLeaveEventListener()) {
            window->SetHasPointerEnterLeaveEventListeners();
          }
          if (elm->MayHaveSelectionChangeEventListener()) {
            window->SetHasSelectionChangeEventListeners();
          }
        }
      }
    }
    if (wasRegistered && oldDoc != newDoc) {
      nsIContent* content = aNode->AsContent();
      if (auto mediaElem = HTMLMediaElement::FromNodeOrNull(content)) {
        mediaElem->NotifyOwnerDocumentActivityChanged();
      }
      nsCOMPtr<nsIObjectLoadingContent> objectLoadingContent(
          do_QueryInterface(aNode));
      if (objectLoadingContent) {
        nsObjectLoadingContent* olc =
            static_cast<nsObjectLoadingContent*>(objectLoadingContent.get());
        olc->NotifyOwnerDocumentActivityChanged();
      } else {
        // HTMLImageElement::FromNode is insufficient since we need this for
        // <svg:image> as well.
        nsCOMPtr<nsIImageLoadingContent> imageLoadingContent(
            do_QueryInterface(aNode));
        if (imageLoadingContent) {
          auto ilc =
              static_cast<nsImageLoadingContent*>(imageLoadingContent.get());
          ilc->NotifyOwnerDocumentActivityChanged();
        }
      }
    }

    if (oldDoc != newDoc && oldDoc->MayHaveDOMMutationObservers()) {
      newDoc->SetMayHaveDOMMutationObservers();
    }

    if (oldDoc != newDoc && oldDoc->MayHaveAnimationObservers()) {
      newDoc->SetMayHaveAnimationObservers();
    }

    if (elem) {
      elem->RecompileScriptEventListeners();
    }

    if (aReparentScope) {
      AutoJSContext cx;
      JS::Rooted<JSObject*> wrapper(cx);
      if ((wrapper = aNode->GetWrapper())) {
        MOZ_ASSERT(IsDOMObject(wrapper));
        JSAutoRealm ar(cx, wrapper);
        UpdateReflectorGlobal(cx, wrapper, aError);
        if (aError.Failed()) {
          if (wasRegistered) {
            aNode->OwnerDoc()->UnregisterActivityObserver(aNode->AsElement());
          }
          aNode->mNodeInfo.swap(newNodeInfo);
          if (elem) {
            elem->NodeInfoChanged(newDoc);
          }
          if (wasRegistered) {
            aNode->OwnerDoc()->RegisterActivityObserver(aNode->AsElement());
          }
          return nullptr;
        }
      }
    }
  }

  if (aNodesWithProperties && aNode->HasProperties()) {
    bool ok = aNodesWithProperties->AppendObject(aNode);
    MOZ_RELEASE_ASSERT(ok, "Out of memory");
    if (aClone) {
      ok = aNodesWithProperties->AppendObject(clone);
      MOZ_RELEASE_ASSERT(ok, "Out of memory");
    }
  }

  if (aDeep && (!aClone || !aNode->IsAttr())) {
    // aNode's children.
    for (nsIContent* cloneChild = aNode->GetFirstChild(); cloneChild;
         cloneChild = cloneChild->GetNextSibling()) {
      nsCOMPtr<nsINode> child =
          CloneAndAdopt(cloneChild, aClone, true, nodeInfoManager,
                        aReparentScope, aNodesWithProperties, clone, aError);
      if (NS_WARN_IF(aError.Failed())) {
        return nullptr;
      }
    }
  }

  if (aDeep && aNode->IsElement()) {
    if (aClone) {
      if (clone->OwnerDoc()->IsStaticDocument()) {
        ShadowRoot* originalShadowRoot = aNode->AsElement()->GetShadowRoot();
        if (originalShadowRoot) {
          RefPtr<ShadowRoot> newShadowRoot =
              clone->AsElement()->AttachShadowWithoutNameChecks(
                  originalShadowRoot->Mode());

          newShadowRoot->CloneInternalDataFrom(originalShadowRoot);
          for (nsIContent* origChild = originalShadowRoot->GetFirstChild();
               origChild; origChild = origChild->GetNextSibling()) {
            nsCOMPtr<nsINode> child = CloneAndAdopt(
                origChild, aClone, aDeep, nodeInfoManager, aReparentScope,
                aNodesWithProperties, newShadowRoot, aError);
            if (NS_WARN_IF(aError.Failed())) {
              return nullptr;
            }
          }
        }
      }
    } else {
      if (ShadowRoot* shadowRoot = aNode->AsElement()->GetShadowRoot()) {
        nsCOMPtr<nsINode> child =
            CloneAndAdopt(shadowRoot, aClone, aDeep, nodeInfoManager,
                          aReparentScope, aNodesWithProperties, clone, aError);
        if (NS_WARN_IF(aError.Failed())) {
          return nullptr;
        }
      }
    }
  }

  // Cloning template element.
  if (aDeep && aClone && aNode->IsTemplateElement()) {
    DocumentFragment* origContent =
        static_cast<HTMLTemplateElement*>(aNode)->Content();
    DocumentFragment* cloneContent =
        static_cast<HTMLTemplateElement*>(clone.get())->Content();

    // Clone the children into the clone's template content owner
    // document's nodeinfo manager.
    nsNodeInfoManager* ownerNodeInfoManager =
        cloneContent->mNodeInfo->NodeInfoManager();

    for (nsIContent* cloneChild = origContent->GetFirstChild(); cloneChild;
         cloneChild = cloneChild->GetNextSibling()) {
      nsCOMPtr<nsINode> child = CloneAndAdopt(
          cloneChild, aClone, aDeep, ownerNodeInfoManager, aReparentScope,
          aNodesWithProperties, cloneContent, aError);
      if (NS_WARN_IF(aError.Failed())) {
        return nullptr;
      }
    }
  }

  return clone.forget();
}

void nsINode::Adopt(nsNodeInfoManager* aNewNodeInfoManager,
                    JS::Handle<JSObject*> aReparentScope,
                    nsCOMArray<nsINode>& aNodesWithProperties,
                    mozilla::ErrorResult& aError) {
  if (aNewNodeInfoManager) {
    mozilla::dom::Document* afterAdoptDoc = aNewNodeInfoManager->GetDocument();
    mozilla::dom::Document* beforeAdoptDoc = OwnerDoc();

    if (afterAdoptDoc && beforeAdoptDoc &&
        (afterAdoptDoc->GetDocGroup() != beforeAdoptDoc->GetDocGroup())) {
      // This is a temporary solution for Bug 1590526 to only limit
      // the restriction to chrome level documents because web extensions
      // rely on content to content node adoption.
      if (nsContentUtils::IsChromeDoc(afterAdoptDoc) ||
          nsContentUtils::IsChromeDoc(beforeAdoptDoc)) {
        aError.Throw(NS_ERROR_DOM_SECURITY_ERR);
        return;
      }
    }
  }

  // Just need to store the return value of CloneAndAdopt in a
  // temporary nsCOMPtr to make sure we release it.
  nsCOMPtr<nsINode> node =
      CloneAndAdopt(this, false, true, aNewNodeInfoManager, aReparentScope,
                    &aNodesWithProperties, nullptr, aError);

  nsMutationGuard::DidMutate();
}

already_AddRefed<nsINode> nsINode::Clone(
    bool aDeep, nsNodeInfoManager* aNewNodeInfoManager,
    nsCOMArray<nsINode>* aNodesWithProperties, mozilla::ErrorResult& aError) {
  return CloneAndAdopt(this, true, aDeep, aNewNodeInfoManager, nullptr,
                       aNodesWithProperties, nullptr, aError);
}

void nsINode::GenerateXPath(nsAString& aResult) {
  XPathGenerator::Generate(this, aResult);
}

bool nsINode::IsApzAware() const { return IsNodeApzAware(); }

bool nsINode::IsNodeApzAwareInternal() const {
  return EventTarget::IsApzAware();
}

DocGroup* nsINode::GetDocGroup() const { return OwnerDoc()->GetDocGroup(); }

nsINode* nsINode::GetFlattenedTreeParentNodeNonInline() const {
  return GetFlattenedTreeParentNode();
}

NS_IMPL_ISUPPORTS(nsNodeWeakReference, nsIWeakReference)

nsNodeWeakReference::nsNodeWeakReference(nsINode* aNode)
    : nsIWeakReference(aNode) {}

nsNodeWeakReference::~nsNodeWeakReference() {
  nsINode* node = static_cast<nsINode*>(mObject);

  if (node) {
    NS_ASSERTION(node->Slots()->mWeakReference == this,
                 "Weak reference has wrong value");
    node->Slots()->mWeakReference = nullptr;
  }
}

NS_IMETHODIMP
nsNodeWeakReference::QueryReferentFromScript(const nsIID& aIID,
                                             void** aInstancePtr) {
  return QueryReferent(aIID, aInstancePtr);
}

size_t nsNodeWeakReference::SizeOfOnlyThis(
    mozilla::MallocSizeOf aMallocSizeOf) const {
  return aMallocSizeOf(this);
}<|MERGE_RESOLUTION|>--- conflicted
+++ resolved
@@ -531,14 +531,6 @@
     UnsetFlags(NODE_HAS_LISTENERMANAGER);
   }
 
-<<<<<<< HEAD
-#ifdef MOZ_XBL
-  NS_ASSERTION(
-      !Element::FromNode(this) || !Element::FromNode(this)->GetXBLBinding(),
-      "Node has binding on destruction");
-#endif
-=======
->>>>>>> a71697da
 
   ReleaseWrapper(this);
 
