--- conflicted
+++ resolved
@@ -109,7 +109,7 @@
   virtual mozilla::ipc::IPCResult
   RecvCompositorUpdated(const uint64_t& aLayersId,
                         const TextureFactoryIdentifier& aNewIdentifier,
-                        const uint64_t& aSequenceNumber) override;
+                        const uint64_t& aSeqNo) override;
 
   virtual mozilla::ipc::IPCResult
   RecvOverfill(const uint32_t &aOverfill) override;
@@ -231,14 +231,12 @@
 
   void WillEndTransaction();
 
-<<<<<<< HEAD
   PWebRenderBridgeChild* AllocPWebRenderBridgeChild(const wr::PipelineId& aPipelineId, TextureFactoryIdentifier*) override;
   bool DeallocPWebRenderBridgeChild(PWebRenderBridgeChild* aActor) override;
-=======
+
   uint64_t DeviceResetSequenceNumber() const {
     return mDeviceResetSequenceNumber;
   }
->>>>>>> 36d34f51
 
 private:
   // Private destructor, to discourage deletion outside of Release():
