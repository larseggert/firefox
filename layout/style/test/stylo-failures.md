--- conflicted
+++ resolved
@@ -40,11 +40,7 @@
   * test_animations_dynamic_changes.html [1]
   * test_bug716226.html [3]
   * OMTA
-<<<<<<< HEAD
     * test_animations_omta.html: bug 1361938, bug 1361663 [85]
-=======
-    * test_animations_omta.html: bug 1361938, bug 1361663 [88]
->>>>>>> 9816c0c7
   * SMIL Animation
     * test_restyles_in_smil_animation.html [2]
 * CSSOM support:
