--- conflicted
+++ resolved
@@ -80,11 +80,8 @@
         skin/classic/browser/webRTC-shareDevice-16.png
         skin/classic/browser/webRTC-shareDevice-64.png
         skin/classic/browser/webRTC-sharingDevice-16.png
-<<<<<<< HEAD
+*       skin/classic/browser/customizableui/panelUIOverlay.css       (customizableui/panelUIOverlay.css)
 *       skin/classic/browser/downloads/allDownloadsViewOverlay.css   (downloads/allDownloadsViewOverlay.css)
-=======
-*       skin/classic/browser/customizableui/panelUIOverlay.css       (customizableui/panelUIOverlay.css)
->>>>>>> a6a645df
         skin/classic/browser/downloads/buttons.png                   (downloads/buttons.png)
         skin/classic/browser/downloads/contentAreaDownloadsView.css  (downloads/contentAreaDownloadsView.css)
         skin/classic/browser/downloads/download-glow.png             (downloads/download-glow.png)
@@ -338,10 +335,10 @@
         skin/classic/aero/browser/Secure24.png                       (Secure24-aero.png)
         skin/classic/aero/browser/setDesktopBackground.css
         skin/classic/aero/browser/slowStartup-16.png
+        skin/classic/aero/browser/Toolbar.png
+        skin/classic/aero/browser/Toolbar-inverted.png
         skin/classic/aero/browser/toolbarbutton-dropdown-arrow.png
         skin/classic/aero/browser/toolbarbutton-dropdown-arrow-inverted.png
-        skin/classic/aero/browser/Toolbar.png                        (Toolbar-aero.png)
-        skin/classic/aero/browser/Toolbar-inverted.png               (Toolbar-inverted-aero.png)
         skin/classic/aero/browser/urlbar-arrow.png
         skin/classic/aero/browser/urlbar-popup-blocked.png
         skin/classic/aero/browser/urlbar-history-dropmarker.png
@@ -350,11 +347,8 @@
         skin/classic/aero/browser/webRTC-shareDevice-16.png
         skin/classic/aero/browser/webRTC-shareDevice-64.png
         skin/classic/aero/browser/webRTC-sharingDevice-16.png
-<<<<<<< HEAD
+*       skin/classic/aero/browser/customizableui/panelUIOverlay.css  (customizableui/panelUIOverlay.css)
 *       skin/classic/aero/browser/downloads/allDownloadsViewOverlay.css (downloads/allDownloadsViewOverlay-aero.css)
-=======
-*       skin/classic/aero/browser/customizableui/panelUIOverlay.css  (customizableui/panelUIOverlay.css)
->>>>>>> a6a645df
         skin/classic/aero/browser/downloads/buttons.png              (downloads/buttons-aero.png)
         skin/classic/aero/browser/downloads/contentAreaDownloadsView.css (downloads/contentAreaDownloadsView.css)
         skin/classic/aero/browser/downloads/download-glow.png        (downloads/download-glow.png)
