--- conflicted
+++ resolved
@@ -1404,11 +1404,8 @@
     }
 
     compartment = scopeobj->compartment();
-<<<<<<< HEAD
     inferenceEnabled = compartment->types.inferenceEnabled;
 
-=======
->>>>>>> ea5ef637
     if (isExceptionPending())
         wrapPendingException();
     updateJITEnabled();
