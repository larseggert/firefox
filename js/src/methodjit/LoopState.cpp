--- conflicted
+++ resolved
@@ -1324,19 +1324,12 @@
              * in the invariant list, so don't recheck this is an object.
              */
             masm.loadPayload(frame.addressOf(entry.u.check.arraySlot), T0);
-<<<<<<< HEAD
             if (entry.kind == InvariantEntry::DENSE_ARRAY_BOUNDS_CHECK) {
                 masm.loadPtr(Address(T0, JSObject::offsetOfElements()), T0);
                 masm.load32(Address(T0, ObjectElements::offsetOfInitializedLength()), T0);
             } else {
-                masm.load32(Address(T0, TypedArray::lengthOffset()), T0);
+                masm.loadPayload(Address(T0, TypedArray::lengthOffset()), T0);
             }
-=======
-            if (entry.kind == InvariantEntry::DENSE_ARRAY_BOUNDS_CHECK)
-                masm.load32(Address(T0, offsetof(JSObject, initializedLength)), T0);
-            else
-                masm.loadPayload(Address(T0, TypedArray::lengthOffset()), T0);
->>>>>>> 2ebcd04e
 
             int32 constant = entry.u.check.constant;
 
