--- conflicted
+++ resolved
@@ -819,8 +819,9 @@
         this->inTryBlock = inTryBlock;
     }
 
-<<<<<<< HEAD
     void setAnalysis(analyze::Script *analysis) { this->analysis = analysis; }
+
+    inline uint32 regsInUse() const { return Registers::AvailRegs & ~freeRegs.freeMask; }
 
     bool pushLoop(jsbytecode *head, Jump entry, jsbytecode *entryTarget);
     void popLoop(jsbytecode *head, Jump *pentry, jsbytecode **pentryTarget);
@@ -840,9 +841,6 @@
             loopJoins.append(r);
         }
     }
-=======
-    inline uint32 regsInUse() const { return Registers::AvailRegs & ~freeRegs.freeMask; }
->>>>>>> d0a8366c
 
   private:
     inline AnyRegisterID allocAndLoadReg(FrameEntry *fe, bool fp, RematInfo::RematType type);
