--- conflicted
+++ resolved
@@ -84,11 +84,8 @@
 #include "vm/String-inl.h"
 
 using namespace js;
-<<<<<<< HEAD
 using namespace js::types;
-=======
 using namespace mozilla;
->>>>>>> 4d45992e
 
 #ifndef JS_HAVE_STDINT_H /* Native support is innocent until proven guilty. */
 
