--- conflicted
+++ resolved
@@ -3746,7 +3746,7 @@
 
     JS_ASSERT(cx->running());
 
-    FrameRegsIter fi(cx);
+    FrameRegsIter fi(cx, FRAME_EXPAND_ALL);
     for (uint32 i = 0; i < upCount; ++i, ++fi) {
         if (!fi.fp()->prev())
             break;
@@ -4847,7 +4847,6 @@
     JS_FN_TYPE("gczeal",         GCZeal,         2,0, JS_TypeHandlerVoid),
     JS_FN_TYPE("schedulegc",     ScheduleGC,     1,0, JS_TypeHandlerVoid),
 #endif
-<<<<<<< HEAD
     JS_FN_TYPE("internalConst",  InternalConst,  1,0, JS_TypeHandlerDynamic),
     JS_FN_TYPE("setDebug",       SetDebug,       1,0, JS_TypeHandlerBool),
     JS_FN_TYPE("setDebuggerHandler", SetDebuggerHandler, 1,0, JS_TypeHandlerVoid),
@@ -4856,23 +4855,9 @@
     JS_FN_TYPE("untrap",         Untrap,         2,0, JS_TypeHandlerVoid),
     JS_FN_TYPE("line2pc",        LineToPC,       0,0, JS_TypeHandlerInt),
     JS_FN_TYPE("pc2line",        PCToLine,       0,0, JS_TypeHandlerInt),
-    JS_FN_TYPE("stackQuota",     StackQuota,     0,0, JS_TypeHandlerDynamic),
     JS_FN_TYPE("stringsAreUTF8", StringsAreUTF8, 0,0, JS_TypeHandlerBool),
     JS_FN_TYPE("testUTF8",       TestUTF8,       1,0, JS_TypeHandlerVoid),
     JS_FN_TYPE("throwError",     ThrowError,     0,0, JS_TypeHandlerVoid),
-=======
-    JS_FN("internalConst",  InternalConst,  1,0),
-    JS_FN("setDebug",       SetDebug,       1,0),
-    JS_FN("setDebuggerHandler", SetDebuggerHandler, 1,0),
-    JS_FN("setThrowHook",   SetThrowHook,   1,0),
-    JS_FN("trap",           Trap,           3,0),
-    JS_FN("untrap",         Untrap,         2,0),
-    JS_FN("line2pc",        LineToPC,       0,0),
-    JS_FN("pc2line",        PCToLine,       0,0),
-    JS_FN("stringsAreUTF8", StringsAreUTF8, 0,0),
-    JS_FN("testUTF8",       TestUTF8,       1,0),
-    JS_FN("throwError",     ThrowError,     0,0),
->>>>>>> a06807e4
 #ifdef DEBUG
     JS_FN_TYPE("disassemble",    DisassembleToString, 1,0, JS_TypeHandlerString),
     JS_FN_TYPE("dis",            Disassemble,    1,0, JS_TypeHandlerVoid),
