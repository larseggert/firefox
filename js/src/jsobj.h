--- conflicted
+++ resolved
@@ -389,8 +389,8 @@
         : capacity(capacity), initializedLength(0), length(length)
     {}
 
-    Value * elements() { return (Value *)(jsuword(this) + sizeof(ObjectElements)); }
-    static ObjectElements * fromElements(Value *elems) {
+    HeapValue * elements() { return (HeapValue *)(jsuword(this) + sizeof(ObjectElements)); }
+    static ObjectElements * fromElements(HeapValue *elems) {
         return (ObjectElements *)(jsuword(elems) - sizeof(ObjectElements));
     }
 
@@ -408,7 +408,7 @@
 };
 
 /* Shared singleton for objects with no elements. */
-extern Value *emptyObjectElements;
+extern HeapValue *emptyObjectElements;
 
 }  /* namespace js */
 
@@ -466,15 +466,6 @@
     friend class js::TraceRecorder;
     friend class nanojit::ValidateWriter;
 
-<<<<<<< HEAD
-=======
-    /*
-     * Private pointer to the last added property and methods to manipulate the
-     * list it links among properties in this scope.
-     */
-    js::HeapPtrShape    lastProp;
-
->>>>>>> faa42705
   private:
     friend struct js::Shape;
 
@@ -482,83 +473,12 @@
      * Shape of the object, encodes the layout of the object's properties and
      * all other information about its structure. See jsscope.h.
      */
-    js::Shape *shape_;
+    js::HeapPtrShape shape_;
 
 #ifdef DEBUG
     void checkShapeConsistency();
 #endif
 
-<<<<<<< HEAD
-=======
-  public:
-    inline const js::Shape *lastProperty() const;
-
-    inline js::Shape **nativeSearch(JSContext *cx, jsid id, bool adding = false);
-    inline const js::Shape *nativeLookup(JSContext *cx, jsid id);
-
-    inline bool nativeContains(JSContext *cx, jsid id);
-    inline bool nativeContains(JSContext *cx, const js::Shape &shape);
-
-    enum {
-        DELEGATE                  =       0x01,
-        SYSTEM                    =       0x02,
-        NOT_EXTENSIBLE            =       0x04,
-        BRANDED                   =       0x08,
-        GENERIC                   =       0x10,
-        METHOD_BARRIER            =       0x20,
-        INDEXED                   =       0x40,
-        OWN_SHAPE                 =       0x80,
-        METHOD_THRASH_COUNT_MASK  =      0x300,
-        METHOD_THRASH_COUNT_SHIFT =          8,
-        METHOD_THRASH_COUNT_MAX   = METHOD_THRASH_COUNT_MASK >> METHOD_THRASH_COUNT_SHIFT,
-        BOUND_FUNCTION            =      0x400,
-        HAS_EQUALITY              =      0x800,
-        VAROBJ                    =     0x1000,
-        WATCHED                   =     0x2000,
-        PACKED_ARRAY              =     0x4000,
-        ITERATED                  =     0x8000,
-        SINGLETON_TYPE            =    0x10000,
-        LAZY_TYPE                 =    0x20000,
-
-        /* The top 5 bits of an object's flags are its number of fixed slots. */
-        FIXED_SLOTS_SHIFT         =         27,
-        FIXED_SLOTS_MASK          =       0x1f << FIXED_SLOTS_SHIFT,
-
-        UNUSED_FLAG_BITS          = 0x07FC0000
-    };
-
-    /*
-     * Impose a sane upper bound, originally checked only for dense arrays, on
-     * number of slots in an object.
-     */
-    enum {
-        NSLOTS_BITS     = 29,
-        NSLOTS_LIMIT    = JS_BIT(NSLOTS_BITS)
-    };
-
-    uint32            flags;                /* flags */
-    uint32            objShape;             /* copy of lastProp->shape, or override if different */
-
-    /*
-     * If prototype, type of values using this as their prototype. If a dense
-     * array, this holds the initialized length (see jsarray.cpp).
-     */
-    js::HeapPtr<js::types::TypeObject, jsuword> newType;
-
-    jsuword &initializedLength() { return *newType.unsafeGetUnioned(); }
-
-    JS_FRIEND_API(size_t) sizeOfSlotsArray(JSUsableSizeFun usf);
-
-    js::HeapPtrObject parent;               /* object's parent */
-    void              *privateData;         /* private data */
-    jsuword           capacity;             /* total number of available slots */
-
-  private:
-    js::HeapValue     *slots;               /* dynamically allocated slots,
-                                               or pointer to fixedSlots() for
-                                               dense arrays. */
-
->>>>>>> faa42705
     /*
      * The object's type and prototype. For objects with the LAZY_TYPE flag
      * set, this is the prototype's default 'new' type and can only be used
@@ -570,32 +490,9 @@
     void makeLazyType(JSContext *cx);
 
   public:
-<<<<<<< HEAD
     inline js::Shape *lastProperty() const {
         JS_ASSERT(shape_);
         return shape_;
-=======
-    inline bool isNative() const;
-    inline bool isNewborn() const;
-
-    void setClass(js::Class *c) { clasp = c; }
-    js::Class *getClass() const { return clasp; }
-    JSClass *getJSClass() const { return Jsvalify(clasp); }
-
-    bool hasClass(const js::Class *c) const {
-        return c == clasp;
-    }
-
-    const js::ObjectOps *getOps() const {
-        return &getClass()->ops;
-    }
-
-    inline void scanSlots(js::GCMarker *gcmarker);
-
-    uint32 shape() const {
-        JS_ASSERT(objShape != INVALID_SHAPE);
-        return objShape;
->>>>>>> faa42705
     }
 
     /*
@@ -608,7 +505,7 @@
     inline void setLastPropertyInfallible(const js::Shape *shape);
 
     /* Set the initial state of a newborn object. */
-    inline void initialize(js::Shape *shape, js::types::TypeObject *type, JS::Value *slots);
+    inline void initialize(js::Shape *shape, js::types::TypeObject *type, js::HeapValue *slots);
 
     /* Set the initial state of a newborn dense array. */
     inline void initializeDenseArray(js::Shape *shape, js::types::TypeObject *type, uint32 length);
@@ -628,7 +525,7 @@
     bool setSlotSpan(JSContext *cx, uint32 span);
 
     static inline size_t offsetOfShape() { return offsetof(JSObject, shape_); }
-    inline js::Shape **addressOfShape() { return &shape_; }
+    inline js::HeapPtrShape *addressOfShape() { return &shape_; }
 
     inline js::Shape **nativeSearch(JSContext *cx, jsid id, bool adding = false);
     const js::Shape *nativeLookup(JSContext *cx, jsid id);
@@ -640,8 +537,8 @@
     static const uint32 NELEMENTS_LIMIT = JS_BIT(29);
 
   private:
-    js::Value   *slots;                     /* Slots for object properties. */
-    js::Value   *elements;                  /* Slots for object elements. */
+    js::HeapValue   *slots;     /* Slots for object properties. */
+    js::HeapValue   *elements;  /* Slots for object elements. */
 
   public:
 
@@ -652,7 +549,6 @@
     inline bool hasClass(const js::Class *c) const;
     inline const js::ObjectOps *getOps() const;
 
-    inline void trace(JSTracer *trc);
     inline void scanSlots(js::GCMarker *gcmarker);
 
     /*
@@ -677,12 +573,7 @@
     inline bool isSystem() const;
     inline bool setSystem(JSContext *cx);
 
-<<<<<<< HEAD
     inline bool hasSpecialEquality() const;
-=======
-    inline void initMap(js::Shape *amap);
-    inline void setMap(js::Shape *amap);
->>>>>>> faa42705
 
     inline bool watched() const;
     inline bool setWatched(JSContext *cx);
@@ -738,27 +629,13 @@
 
     inline size_t numFixedSlots() const;
 
-<<<<<<< HEAD
     static const uint32 MAX_FIXED_SLOTS = 16;
 
   private:
-    inline js::Value* fixedSlots() const;
+    inline js::HeapValue* fixedSlots() const;
   public:
 
     /* Accessors for properties. */
-=======
-    static inline size_t getFixedSlotOffset(size_t slot);
-    static inline size_t offsetOfCapacity() { return offsetof(JSObject, capacity); }
-    static inline size_t offsetOfSlots() { return offsetof(JSObject, slots); }
-    static inline size_t offsetOfInitializedLength() { return offsetof(JSObject, newType); }
-
-    /*
-     * Get a raw pointer to the object's slots, or a slot of the object given
-     * a previous value for its since-reallocated dynamic slots.
-     */
-    inline const js::HeapValue *getRawSlots();
-    inline const js::HeapValue *getRawSlot(size_t slot, const js::HeapValue *slots);
->>>>>>> faa42705
 
     /* Whether a slot is at a fixed offset from this object. */
     inline bool isFixedSlot(size_t slot);
@@ -766,21 +643,8 @@
     /* Index into the dynamic slots array to use for a dynamic slot. */
     inline size_t dynamicSlotIndex(size_t slot);
 
-<<<<<<< HEAD
     /* Get a raw pointer to the object's properties. */
-    inline const js::Value *getRawSlots();
-=======
-    inline size_t numFixedSlots() const;
-
-    /* Whether this object has any dynamic slots at all. */
-    inline bool hasSlotsArray() const;
-
-    /* Get the number of dynamic slots required for a given capacity. */
-    inline size_t numDynamicSlots(size_t capacity) const;
-
-  private:
-    inline js::HeapValue *fixedSlots() const;
->>>>>>> faa42705
+    inline const js::HeapValue *getRawSlots();
 
     /* JIT Accessors */
     static inline size_t getFixedSlotOffset(size_t slot);
@@ -808,35 +672,31 @@
     bool hasDynamicSlots() const { return slots != NULL; }
 
     /*
-<<<<<<< HEAD
      * Get the number of dynamic slots to allocate to cover the properties in
      * an object with the given number of fixed slots and slot span. The slot
      * capacity is not stored explicitly, and the allocated size of the slot
      * array is kept in sync with this count.
-=======
+     */
+    static inline size_t dynamicSlotsCount(size_t nfixed, size_t span);
+
+    /* Compute dynamicSlotsCount() for this object. */
+    inline size_t numDynamicSlots() const;
+
+  protected:
+    inline bool hasContiguousSlots(size_t start, size_t count) const;
+
+    inline void initializeSlotRange(size_t start, size_t count);
+    inline void invalidateSlotRange(size_t start, size_t count);
+    inline void updateSlotsForSpan(size_t oldSpan, size_t newSpan);
+
+  public:
+
+    /*
      * Trigger the write barrier on a range of slots that will no longer be
      * reachable.
      */
     inline void prepareSlotRangeForOverwrite(size_t start, size_t end);
-
-    /*
-     * Fill a range of slots with holes or undefined, depending on whether this
-     * is a dense array.
->>>>>>> faa42705
-     */
-    static inline size_t dynamicSlotsCount(size_t nfixed, size_t span);
-
-    /* Compute dynamicSlotsCount() for this object. */
-    inline size_t numDynamicSlots() const;
-
-  protected:
-    inline bool hasContiguousSlots(size_t start, size_t count) const;
-
-    inline void clearSlotRange(size_t start, size_t count);
-    inline void invalidateSlotRange(size_t start, size_t count);
-    inline void updateSlotsForSpan(size_t oldSpan, size_t newSpan);
-
-  public:
+    inline void prepareElementRangeForOverwrite(size_t start, size_t end);
 
     /*
      * Copy a flat array of slots to this object at a start slot. Caller must
@@ -852,7 +712,6 @@
 
     void rollbackProperties(JSContext *cx, uint32 slotSpan);
 
-<<<<<<< HEAD
 #ifdef DEBUG
     enum SentinelAllowed {
         SENTINEL_NOT_ALLOWED,
@@ -866,34 +725,21 @@
     bool slotInRange(uintN slot, SentinelAllowed sentinel = SENTINEL_NOT_ALLOWED) const;
 #endif
 
-    js::Value *getSlotAddress(uintN slot) {
-=======
     js::HeapValue *getSlotAddress(uintN slot) {
->>>>>>> faa42705
         /*
          * This can be used to get the address of the end of the slots for the
          * object, which may be necessary when fetching zero-length arrays of
          * slots (e.g. for callObjVarArray).
          */
-<<<<<<< HEAD
         JS_ASSERT(slotInRange(slot, SENTINEL_ALLOWED));
-=======
-        JS_ASSERT(!isDenseArray());
-        JS_ASSERT(slot <= capacity);
->>>>>>> faa42705
         size_t fixed = numFixedSlots();
         if (slot < fixed)
             return fixedSlots() + slot;
         return slots + (slot - fixed);
     }
 
-<<<<<<< HEAD
-    js::Value &getSlotRef(uintN slot) {
+    js::HeapValue &getSlotRef(uintN slot) {
         JS_ASSERT(slotInRange(slot));
-=======
-    js::HeapValue &getSlotRef(uintN slot) {
-        JS_ASSERT(slot < capacity);
->>>>>>> faa42705
         return *getSlotAddress(slot);
     }
 
@@ -910,16 +756,9 @@
     inline const js::Value &nativeGetSlot(uintN slot) const;
     inline JSFunction *nativeGetMethod(const js::Shape *shape) const;
 
-<<<<<<< HEAD
-    void setSlot(uintN slot, const js::Value &value) {
-        JS_ASSERT(slotInRange(slot));
-        getSlotRef(slot) = value;
-    }
-=======
     inline void setSlot(uintN slot, const js::Value &value);
     inline void initSlot(uintN slot, const js::Value &value);
     inline void initSlotUnchecked(uintN slot, const js::Value &value);
->>>>>>> faa42705
 
     inline void nativeSetSlot(uintN slot, const js::Value &value);
     inline void nativeSetSlotWithType(JSContext *cx, const js::Shape *shape, const js::Value &value);
@@ -984,9 +823,7 @@
     static inline size_t offsetOfType() { return offsetof(JSObject, type_); }
 
     inline void setType(js::types::TypeObject *newType);
-    inline void initType(js::types::TypeObject *newType);
-
-<<<<<<< HEAD
+
     js::types::TypeObject *getNewType(JSContext *cx, JSFunction *fun = NULL);
 
 #ifdef DEBUG
@@ -1007,14 +844,7 @@
      * type for these objects have unknown contents.
      */
     bool setNewTypeUnknown(JSContext *cx);
-=======
-    inline js::types::TypeObject *getNewType(JSContext *cx, JSFunction *fun = NULL,
-                                             bool markUnknown = false);
-  private:
-    void makeNewType(JSContext *cx, JSFunction *fun, bool markUnknown);
->>>>>>> faa42705
-
-  public:
+
     /* Set a new prototype for an object with a singleton type. */
     bool splicePrototype(JSContext *cx, JSObject *proto);
 
@@ -1054,18 +884,12 @@
      * a mix of other objects above it before the global object is reached.
      */
 
-<<<<<<< HEAD
     /* Access the parent link of an object. */
     inline JSObject *getParent() const;
     bool setParent(JSContext *cx, JSObject *newParent);
 
     /* Get the scope chain of an arbitrary scope object. */
     inline JSObject *scopeChain() const;
-=======
-    inline void clearParent();
-    inline void setParent(JSObject *newParent);
-    inline void initParent(JSObject *newParent);
->>>>>>> faa42705
 
     inline bool isGlobal() const;
     inline js::GlobalObject *asGlobal();
@@ -1086,7 +910,6 @@
     inline JSObject *getStaticBlockScopeChain() const;
     inline void setStaticBlockScopeChain(JSObject *obj);
 
-<<<<<<< HEAD
     /* Common fixed slot for the scope chain of internal scope objects. */
     static const uint32 SCOPE_CHAIN_SLOT = 0;
 
@@ -1098,10 +921,6 @@
 
     /* Access private data for an object with a known number of fixed slots. */
     inline void *getPrivate(size_t nfixed) const;
-=======
-    inline void initPrivate(void *data);
-    inline void setPrivate(void *data);
->>>>>>> faa42705
 
     /* N.B. Infallible: NULL means 'no principal', not an error. */
     inline JSPrincipals *principals(JSContext *cx);
@@ -1173,7 +992,7 @@
     bool growElements(JSContext *cx, uintN cap);
     void shrinkElements(JSContext *cx, uintN cap);
 
-    inline js::Value* fixedElements() const {
+    inline js::HeapValue* fixedElements() const {
         JS_STATIC_ASSERT(2 * sizeof(js::Value) == sizeof(js::ObjectElements));
         return &fixedSlots()[2];
     }
@@ -1211,12 +1030,7 @@
     inline void setDenseArrayLength(uint32 length);
     inline void setDenseArrayInitializedLength(uint32 length);
     inline void ensureDenseArrayInitializedLength(JSContext *cx, uintN index, uintN extra);
-<<<<<<< HEAD
-    inline const js::Value* getDenseArrayElements();
-=======
-    inline void backfillDenseArrayHoles(JSContext *cx);
     inline js::HeapValueArray getDenseArrayElements();
->>>>>>> faa42705
     inline const js::Value &getDenseArrayElement(uintN idx);
     inline void setDenseArrayElement(uintN idx, const js::Value &val);
     inline void initDenseArrayElement(uintN idx, const js::Value &val);
@@ -1302,56 +1116,8 @@
 
     friend struct JSFunction;
 
-<<<<<<< HEAD
     inline JSFunction *toFunction();
     inline const JSFunction *toFunction() const;
-=======
-    /*
-     * Flat closures with one or more upvars snapshot the upvars' values into a
-     * vector of js::Values referenced from this slot.
-     */
-    static const uint32 JSSLOT_FLAT_CLOSURE_UPVARS = 0;
-
-    /*
-     * Null closures set or initialized as methods have these slots. See the
-     * "method barrier" comments and methods.
-     */
-
-    static const uint32 JSSLOT_FUN_METHOD_ATOM = 0;
-    static const uint32 JSSLOT_FUN_METHOD_OBJ  = 1;
-
-    static const uint32 JSSLOT_BOUND_FUNCTION_THIS       = 0;
-    static const uint32 JSSLOT_BOUND_FUNCTION_ARGS_COUNT = 1;
-
-  public:
-    static const uint32 FUN_CLASS_RESERVED_SLOTS = 2;
-
-    static size_t getFlatClosureUpvarsOffset() {
-        return getFixedSlotOffset(JSSLOT_FLAT_CLOSURE_UPVARS);
-    }
-
-    inline JSFunction *getFunctionPrivate() const;
-
-    inline js::FlatClosureData *getFlatClosureData() const;
-    inline js::Value getFlatClosureUpvar(uint32 i) const;
-    inline const js::Value &getFlatClosureUpvar(uint32 i);
-    inline void setFlatClosureUpvar(uint32 i, const js::Value &v);
-    inline void setFlatClosureData(js::FlatClosureData *data);
-
-    /* See comments in fun_finalize. */
-    inline void finalizeUpvarsIfFlatClosure();
-
-    inline bool hasMethodObj(const JSObject& obj) const;
-    inline void setMethodObj(JSObject& obj);
-
-    inline bool initBoundFunction(JSContext *cx, const js::Value &thisArg,
-                                  const js::Value *args, uintN argslen);
-
-    inline JSObject *getBoundFunctionTarget() const;
-    inline const js::Value &getBoundFunctionThis() const;
-    inline const js::Value &getBoundFunctionArgument(uintN which) const;
-    inline size_t getBoundFunctionArgumentCount() const;
->>>>>>> faa42705
 
   public:
     /*
@@ -1418,16 +1184,6 @@
      */
     inline bool isCallable();
 
-<<<<<<< HEAD
-=======
-    /* Do initialization required immediately after allocation. */
-    inline void earlyInit(jsuword capacity);
-
-    /* The map field is not initialized here and should be set separately. */
-    void init(JSContext *cx, js::Class *aclasp, js::types::TypeObject *type,
-              JSObject *parent, void *priv, bool denseArray);
-
->>>>>>> faa42705
     inline void finish(JSContext *cx);
     JS_ALWAYS_INLINE void finalize(JSContext *cx, bool background);
 
@@ -1624,6 +1380,11 @@
 
     inline void initArrayClass();
 
+    static inline void writeBarrierPre(JSObject *obj);
+    static inline void writeBarrierPost(JSObject *obj, void *addr);
+    inline void privateWriteBarrierPre(void **oldval);
+    inline void privateWriteBarrierPost(void **oldval);
+
   private:
     static void staticAsserts() {
         /* Check alignment for any fixed slots allocated after the object. */
@@ -1634,18 +1395,6 @@
         JS_STATIC_ASSERT(offsetof(JSObject, type_) == offsetof(js::shadow::Object, type));
         JS_STATIC_ASSERT(sizeof(JSObject) == sizeof(js::shadow::Object));
     }
-<<<<<<< HEAD
-=======
-
-    /*** For jit compiler: ***/
-
-    static size_t offsetOfClassPointer() { return offsetof(JSObject, clasp); }
-
-    static inline void writeBarrierPre(JSObject *obj);
-    static inline void writeBarrierPost(JSObject *obj, void *addr);
-    inline void privateWriteBarrierPre(void **oldval);
-    inline void privateWriteBarrierPost(void **oldval);
->>>>>>> faa42705
 };
 
 /*
