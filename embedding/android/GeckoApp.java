--- conflicted
+++ resolved
@@ -1058,6 +1058,11 @@
 
         tabs.setContentResolver(getContentResolver()); 
 
+        if (cameraView == null) {
+            cameraView = new SurfaceView(this);
+            cameraView.getHolder().setType(SurfaceHolder.SURFACE_TYPE_PUSH_BUFFERS);
+        }
+
         if (surfaceView == null) {
             surfaceView = new GeckoSurfaceView(this);
             mGeckoLayout.addView(surfaceView);
@@ -1094,7 +1099,6 @@
             });
         }
 
-<<<<<<< HEAD
         //register for events
         GeckoAppShell.registerGeckoEventListener("DOMContentLoaded", GeckoApp.mAppContext);
         GeckoAppShell.registerGeckoEventListener("DOMTitleChanged", GeckoApp.mAppContext);
@@ -1113,43 +1117,7 @@
         GeckoAppShell.registerGeckoEventListener("Preferences:Data", GeckoApp.mAppContext);
         GeckoAppShell.registerGeckoEventListener("Gecko:Ready", GeckoApp.mAppContext);
         GeckoAppShell.registerGeckoEventListener("Toast:Show", GeckoApp.mAppContext);
-=======
-        SharedPreferences settings = getPreferences(Activity.MODE_PRIVATE);
-        String localeCode = settings.getString(getPackageName() + ".locale", "");
-        if (localeCode != null && localeCode.length() > 0)
-            GeckoAppShell.setSelectedLocale(localeCode);
-
-        Log.i(LOG_FILE_NAME, "create");
-        super.onCreate(savedInstanceState);
-
-        if (sGREDir == null)
-            sGREDir = new File(this.getApplicationInfo().dataDir);
-
-        getWindow().setFlags(mFullscreen ?
-                             WindowManager.LayoutParams.FLAG_FULLSCREEN : 0,
-                             WindowManager.LayoutParams.FLAG_FULLSCREEN);
-
-        if (cameraView == null) {
-            cameraView = new SurfaceView(this);
-            cameraView.getHolder().setType(SurfaceHolder.SURFACE_TYPE_PUSH_BUFFERS);
-        }
-
-        if (surfaceView == null)
-            surfaceView = new GeckoSurfaceView(this);
-        else
-            mainLayout.removeAllViews();
-
-        mainLayout = new AbsoluteLayout(this);
-        mainLayout.addView(surfaceView,
-                           new AbsoluteLayout.LayoutParams(AbsoluteLayout.LayoutParams.MATCH_PARENT, // level 8
-                                                           AbsoluteLayout.LayoutParams.MATCH_PARENT,
-                                                           0,
-                                                           0));
-
-        setContentView(mainLayout,
-                       new ViewGroup.LayoutParams(ViewGroup.LayoutParams.FILL_PARENT,
-                                                  ViewGroup.LayoutParams.FILL_PARENT));
->>>>>>> 2c5dbd55
+
 
         mConnectivityFilter = new IntentFilter();
         mConnectivityFilter.addAction(ConnectivityManager.CONNECTIVITY_ACTION);
@@ -1189,11 +1157,11 @@
 
     public void enableCameraView() {
         // Some phones (eg. nexus S) need at least a 8x16 preview size
-        mainLayout.addView(cameraView, new AbsoluteLayout.LayoutParams(8, 16, 0, 0));
+        mMainLayout.addView(cameraView, new AbsoluteLayout.LayoutParams(8, 16, 0, 0));
     }
 
     public void disableCameraView() {
-        mainLayout.removeView(cameraView);
+        mMainLayout.removeView(cameraView);
     }
 
     @Override
